import pandas as pd
<<<<<<< HEAD
from astropy.utils import deprecated


@deprecated('08/10/2019', 'The mc_run_header should be in the data file. Under `/simulation/run_config` for HDF5 files')
class mc_run_header():

    def __init__(self):
        pass

    def read(self, filename):
        """
        Read a json file containing a Monte-Carlo run header.

        Parameters
        ----------
        filename: string
            path to the json file

        Returns
        -------
        dict
        """
        with open(filename) as file:
            self.data = json.load(file)

    def get_e_range(self):
        """
        return simulated energy range

        Returns
        -------
        [e_min, e_max]
        """
        return self.data['E_range']

    def get_core_range(self):
        """
        return core range

        Returns
        -------
        [r_min, r_max]
        """
        return self.data['core_range']

    def get_core_area(self):
        """
        return simulated core area

        Returns
        -------
        area: float
        """
        if self.data['core_pos_mode'] == 1:
            return np.pi * (self.data['core_range'][1] - self.data['core_range'][0])**2
        else:
            raise Exception('Sorry I do not know this simulation mode')

    def get_number_simulated_events(self):
        """
        return the number of simulated events (number of simulated showers times number of use)

        Returns
        -------
        float
        """
        return self.data['n_showers'] * self.data['n_use']
=======
>>>>>>> 28880674


def read_lst_dl1_data(filename, key='dl1/event/telescope/parameters/LST_LSTCam'):
    """
    Read lst dl1 data and return a dataframe with right keys for gammaboard

    Parameters
    ----------
    filename: path
    key: dataset path in file

    Returns
    -------
    `pandas.DataFrame`
    """

    data = pd.read_hdf(filename, key=key)
    # data.rename({
    #
    # })
    return data


def read_lst_dl2_data(filename, key='dl2/event/telescope/parameters/LST_LSTCam'):
    """
    Read lst dl2 data and return a dataframe with right keys for gammaboard

    Parameters
    ----------
    filename: path
    key: dataset path in file

    Returns
    -------
    `pandas.DataFrame`
    """

    data = pd.read_hdf(filename, key=key)

    data = data.rename(columns={
<<<<<<< HEAD
        'mc_alt': 'mc_altitude',
        'mc_az': 'mc_azimuth',
        'reco_alt': 'reco_altitude',
        'reco_az': 'reco_azimuth',
        'gammaness': 'reco_gammaness',
    })

    if 'mc_particle' not in data:
        data = data.rename(columns={
            'reco_type': 'reco_particle',
            'mc_type': 'mc_particle'
        })

    if data['mc_energy'].min() > 0.1 and data['mc_energy'].max() < 10:
=======
        "true_alt": "mc_altitude",
        "true_az": "mc_azimuth",
        "reco_alt": "reco_altitude",
        "reco_az": "reco_azimuth",
        "gammaness": "reco_gammaness",
    })

    if data['true_energy'].min() > 0.1 and data['true_energy'].max() < 10:
>>>>>>> 28880674
        # energy is probably in log(GeV)
        data['reco_energy'] = 10 ** (data['reco_energy'] - 3)
        data['true_energy'] = 10**(data['true_energy'] - 3)

    return data


def read_pyirf_dl2_data(filename, key='dl2'):
    """
    Read lst dl2 data and return a dataframe with right keys for gammaboard

    Parameters
    ----------
    filename: path
    key: dataset path in file

    Returns
    -------
    `pandas.DataFrame`
    """

    data = pd.read_hdf(filename, key=key)

    for col in ['reco_alt', 'reco_az', 'mc_alt', 'mc_az']:
        data[col] = np.deg2rad(data[col])

    data = data.rename(columns={
        'mc_alt': 'mc_altitude',
        'mc_az': 'mc_azimuth',
        'reco_alt': 'reco_altitude',
        'reco_az': 'reco_azimuth',
        'gammaness': 'reco_gammaness',
        'mc_type': 'mc_particle'
    })

    reco_particle = data.filter([col for col in data.columns if 'reco_proba' in col])
    reco_particle = reco_particle.idxmax(axis=1)
    reco_particle = reco_particle.apply(lambda x: int(x.split('_')[-1]))
    data['reco_particle'] = reco_particle

    if data['mc_energy'].min() > 0.1 and data['mc_energy'].max() < 10:
        # energy is probably in log(GeV)
        data['reco_energy'] = 10 ** (data['reco_energy'] - 3)
        data['mc_energy'] = 10**(data['mc_energy'] - 3)

    if 'pass_best_cutoff' in data.columns and 'pass_angular_cut' in data.columns:
        data = data.query('pass_best_cutoff == True and pass_angular_cut == True')

    return data<|MERGE_RESOLUTION|>--- conflicted
+++ resolved
@@ -1,74 +1,5 @@
 import pandas as pd
-<<<<<<< HEAD
-from astropy.utils import deprecated
-
-
-@deprecated('08/10/2019', 'The mc_run_header should be in the data file. Under `/simulation/run_config` for HDF5 files')
-class mc_run_header():
-
-    def __init__(self):
-        pass
-
-    def read(self, filename):
-        """
-        Read a json file containing a Monte-Carlo run header.
-
-        Parameters
-        ----------
-        filename: string
-            path to the json file
-
-        Returns
-        -------
-        dict
-        """
-        with open(filename) as file:
-            self.data = json.load(file)
-
-    def get_e_range(self):
-        """
-        return simulated energy range
-
-        Returns
-        -------
-        [e_min, e_max]
-        """
-        return self.data['E_range']
-
-    def get_core_range(self):
-        """
-        return core range
-
-        Returns
-        -------
-        [r_min, r_max]
-        """
-        return self.data['core_range']
-
-    def get_core_area(self):
-        """
-        return simulated core area
-
-        Returns
-        -------
-        area: float
-        """
-        if self.data['core_pos_mode'] == 1:
-            return np.pi * (self.data['core_range'][1] - self.data['core_range'][0])**2
-        else:
-            raise Exception('Sorry I do not know this simulation mode')
-
-    def get_number_simulated_events(self):
-        """
-        return the number of simulated events (number of simulated showers times number of use)
-
-        Returns
-        -------
-        float
-        """
-        return self.data['n_showers'] * self.data['n_use']
-=======
->>>>>>> 28880674
+import numpy as np
 
 
 def read_lst_dl1_data(filename, key='dl1/event/telescope/parameters/LST_LSTCam'):
@@ -105,38 +36,31 @@
     -------
     `pandas.DataFrame`
     """
-
     data = pd.read_hdf(filename, key=key)
-
-    data = data.rename(columns={
-<<<<<<< HEAD
-        'mc_alt': 'mc_altitude',
-        'mc_az': 'mc_azimuth',
-        'reco_alt': 'reco_altitude',
-        'reco_az': 'reco_azimuth',
-        'gammaness': 'reco_gammaness',
-    })
-
-    if 'mc_particle' not in data:
+    if 'true_energy' in data.columns:
         data = data.rename(columns={
-            'reco_type': 'reco_particle',
-            'mc_type': 'mc_particle'
+            "true_energy": "mc_energy",
+            "true_alt": "mc_altitude",
+            "true_az": "mc_azimuth",
+            "reco_alt": "reco_altitude",
+            "reco_az": "reco_azimuth",
+            "gammaness": "reco_gammaness",
+        })
+    if 'mc_alt' in data.columns:
+        data = data.rename(columns={
+            'mc_alt': 'mc_altitude',
+            'mc_az': 'mc_azimuth',
+            'reco_alt': 'reco_altitude',
+            'reco_az': 'reco_azimuth',
+            'gammaness': 'reco_gammaness',
+            'mc_type': 'mc_particle',
+            'reco_type': 'reco_particle'
         })
 
     if data['mc_energy'].min() > 0.1 and data['mc_energy'].max() < 10:
-=======
-        "true_alt": "mc_altitude",
-        "true_az": "mc_azimuth",
-        "reco_alt": "reco_altitude",
-        "reco_az": "reco_azimuth",
-        "gammaness": "reco_gammaness",
-    })
-
-    if data['true_energy'].min() > 0.1 and data['true_energy'].max() < 10:
->>>>>>> 28880674
         # energy is probably in log(GeV)
         data['reco_energy'] = 10 ** (data['reco_energy'] - 3)
-        data['true_energy'] = 10**(data['true_energy'] - 3)
+        data['mc_energy'] = 10**(data['mc_energy'] - 3)
 
     return data
 
