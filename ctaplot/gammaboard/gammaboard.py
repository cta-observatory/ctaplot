import os
import json
import tables
import tempfile
from shutil import copyfile
import numpy as np
import pandas as pd
import matplotlib.pyplot as plt
from matplotlib.lines import Line2D
from collections import OrderedDict
from ipywidgets import HBox, Tab, Output, VBox, FloatSlider, Layout, Button
from sklearn.metrics import roc_curve, roc_auc_score, precision_recall_curve
from .. import plots
from .. import ana
from .. dataset import get
from ..io import read_lst_dl2_data

__all__ = ['open_dashboard',
           'load_data_from_h5',
           'GammaBoard',
           'plot_migration_matrices'
           ]


def load_data_from_h5(experiment, experiments_directory):
    """
    Load an hdf5 file containing results from an experiment

    Args
        experiment (str): the name of the experiment
        experiments_directory (str): the path to the folder containing the experiment folders

    Returns
        `pandas.DataFrame`
    """
    assert experiment in os.listdir(experiments_directory)

    filename = experiments_directory + '/' + experiment + '/' + experiment + '.h5'
    try:
        data = pd.read_hdf(filename, key='data')
    except KeyError:
        try:
            data = read_lst_dl2_data(filename)
        except Exception as e:
            print(e)
            return None
    return data


# TODO Find a more suitable naming
def load_trig_events(experiment, experiments_directory):
    assert experiment in os.listdir(experiments_directory)

    try:
        trig_events = pd.read_hdf(experiments_directory + '/' + experiment + '/' + experiment + '.h5',
                                  key='triggered_events',
                                  )
    except:
        print("Cannot load the number of triggered events for experiment {} file".format(experiment))
        return None
    return trig_events


def load_run_config(experiment, experiments_directory):
    assert experiment in os.listdir(experiments_directory)
    file = experiments_directory + '/' + experiment + '/' + experiment + '.h5'
    num_events = 0
    spectral_index = []
    max_scatter_range = []
    energy_range_max = []
    energy_range_min = []
    min_alt = []
    max_alt = []

    result_file = None

    try:
        # result_file = pd.HDFStore(file)
        result_file = tables.open_file(file)
        run_config = result_file.root.simulation.run_config
        for row in run_config:
            num_events += row['num_showers'] * row['shower_reuse']
            spectral_index.extend([row['spectral_index']])
            max_scatter_range.extend([row['max_scatter_range']])
            energy_range_max.extend([row['energy_range_max']])
            energy_range_min.extend([row['energy_range_min']])
            min_alt.extend([row['min_alt']])
            max_alt.extend([row['max_alt']])
        assert np.alltrue(np.array(spectral_index) == spectral_index[0]), \
            'Cannot deal with different spectral index for the experiment ({})'.format(experiment)
        assert np.alltrue(np.array(max_scatter_range) == max_scatter_range[0]), \
            'Cannot deal with different max_scatter_range for the experiment ({})'.format(experiment)
        assert np.alltrue(np.array(energy_range_min) == energy_range_min[0]), \
            'Cannot deal with different energy_range_min for the experiment ({})'.format(experiment)
        assert np.alltrue(np.array(energy_range_max) == energy_range_max[0]), \
            'Cannot deal with different energy_range_max for the experiment ({})'.format(experiment)
        assert np.alltrue(np.array(min_alt) == min_alt[0]), \
            'Cannot deal with different min_alt for the experiment ({})'.format(experiment)
        assert np.alltrue(np.array(max_alt) == max_alt[0]), \
            'Cannot deal with different max_alt for the experiment ({})'.format(experiment)
        assert min_alt[0] == max_alt[0], 'Cant deal with different shower altitude for the experiment ({})'.format(
            experiment)
        scattering_surface = max_scatter_range[0] ** 2 * np.pi * np.sin(max_alt[0])
        result_file.close()
    except Exception as e:
        print("Cannot load the configuration of the simulation for experiment {} file".format(experiment))
        if result_file is not None:
            result_file.close()
        return None
    return {
        'num_events': num_events,
        'spectral_index': spectral_index[0],
        'energy_range_min': energy_range_min[0],
        'energy_range_max': energy_range_max[0],
        'scattering_surface': scattering_surface
    }


def load_info(experiment, experiments_directory):
    """
        Load a json file containing infos from an experiment

        Args
            experiment (str): the name of the experiment
            experiments_directory (str): the path to the folder containing the experiment folders

        Returns
            `pandas.DataFrame`
        """
    assert experiment in os.listdir(experiments_directory)

    try:
        info = json.load(open(experiments_directory + '/' + experiment + '/' + experiment + '_settings.json'),
                         object_pairs_hook=OrderedDict)
    except:
        return None

    return info


def print_dict(dictionary, indent=''):
    for key, value in dictionary.items():
        if isinstance(value, dict):
            print(indent, key)
            print_dict(value, indent + '    ')
        else:
            print(indent, key, ' : ', value)


def change_errorbar_visibility(err_container, visible: bool):
    """
    Change the visibility of all lines of an errorbar container
    Args
        err_container (`matplotlib.container.ErrorbarContainer`)
        visible (bool)
    """
    aa, bb, cc = err_container.lines
    aa.set_visible(visible)
    try:
        cc[0].set_visible(visible)
        cc[1].set_visible(visible)
    except:
        pass


post_classification_opt = dict(ms=0,
                               elinewidth=0.001,
                               linestyle=':',
                               fmt='v',
                               )


class Experiment(object):
    r"""Class to deal with an experiment

    Args
        experiment_name (str)
        experiment_directory (str)
        ax_imp_res

    """

    def __init__(self, experiment_name, experiments_directory, bias_correction):

        self.name = experiment_name
        self.experiments_directory = experiments_directory
        self.info = load_info(self.name, self.experiments_directory)
        self.bias_correction = bias_correction
        self.data = None
        self.gamma_data = None
        self.reco_gamma_data = None
        self.mc_trig_events = None
        self.run_config = None
        self.loaded = False
        self.plotted = False
        self.color = None
        self.precision = None
        self.recall = None
        self.accuracy = None
        self.auc = None
        self.rocness = None
        self.threshold = None
        self.ax_ang_res = None
        self.ax_ene_res = None
        self.ax_imp_res = None
        self.ax_eff_area = None
        self.ax_roc = None
        self.ax_pr = None

        self.cm = plt.cm.jet
        self.cm.set_under('w', 1)

    def load_data(self):
        self.data = load_data_from_h5(self.name, self.experiments_directory)
        if self.data is not None:
            self.set_loaded(True)
            if 'mc_particle' in self.data:
                if 'reco_hadroness' in self.data:
                    self.rocness = 'Hadroness'
                    self.gamma_data = self.data[self.data.mc_particle == 0]
                    self.reco_gamma_data = self.gamma_data[self.gamma_data.reco_particle == 0]
                    self.threshold = 0.5
                elif 'reco_gammaness' in self.data:
                    self.rocness = 'Gammaness'
                    self.gamma_data = self.data[self.data.mc_particle == 1]
                    self.reco_gamma_data = self.gamma_data[self.gamma_data.reco_particle == 1]
                    self.threshold = 0.5
            else:
                self.gamma_data = self.data
        self.mc_trig_events = load_trig_events(self.name, self.experiments_directory)
        self.run_config = load_run_config(self.name, self.experiments_directory)

    def get_data(self):
        return self.data

    def get_plotted(self):
        return self.plotted

    def set_plotted(self, plotted: bool):
        self.plotted = plotted

    def set_loaded(self, loaded: bool):
        self.loaded = loaded

    def get_loaded(self):
        return self.loaded

    def plot_angular_resolution(self, ax=None):
        if self.get_loaded():
            self.ax_ang_res = plots.plot_angular_resolution_per_energy(self.gamma_data.reco_altitude,
                                                                       self.gamma_data.reco_azimuth,
                                                                       self.gamma_data.mc_altitude,
                                                                       self.gamma_data.mc_azimuth,
                                                                       self.gamma_data.mc_energy,
                                                                       bias_correction=self.bias_correction,
                                                                       ax=ax,
                                                                       label=self.name,
                                                                       color=self.color)

            self.set_plotted(True)

    def plot_angular_resolution_reco(self, ax=None):
        if self.get_loaded():
            if self.reco_gamma_data is not None:
                self.ax_ang_res = plots.plot_angular_resolution_per_energy(self.reco_gamma_data.reco_altitude,
                                                                           self.reco_gamma_data.reco_azimuth,
                                                                           self.reco_gamma_data.mc_altitude,
                                                                           self.reco_gamma_data.mc_azimuth,
                                                                           self.reco_gamma_data.mc_energy,
                                                                           bias_correction=self.bias_correction,
                                                                           ax=ax,
                                                                           label=self.name + '_reco',
                                                                           color=self.color,
                                                                           **post_classification_opt,
                                                                           )

    def plot_energy_resolution(self, ax=None):
        if self.get_loaded():
            self.ax_ene_res = plots.plot_energy_resolution(self.gamma_data.mc_energy,
                                                           self.gamma_data.reco_energy,
                                                           bias_correction=self.bias_correction,
                                                           ax=ax,
                                                           label=self.name,
                                                           color=self.color)
            self.set_plotted(True)

    def plot_energy_resolution_reco(self, ax=None):
        if self.get_loaded():
            if self.reco_gamma_data is not None:
                self.ax_ene_res = plots.plot_energy_resolution(self.reco_gamma_data.mc_energy,
                                                               self.reco_gamma_data.reco_energy,
                                                               bias_correction=self.bias_correction,
                                                               ax=ax,
                                                               label=self.name + '_reco',
                                                               color=self.color,
                                                               **post_classification_opt
                                                               )

    def plot_impact_resolution(self, ax=None):
        if self.get_loaded():
            self.ax_imp_res = plots.plot_impact_resolution_per_energy(self.gamma_data.reco_impact_x,
                                                                      self.gamma_data.reco_impact_y,
                                                                      self.gamma_data.mc_impact_x,
                                                                      self.gamma_data.mc_impact_y,
                                                                      self.gamma_data.mc_energy,
                                                                      bias_correction=self.bias_correction,
                                                                      ax=ax,
                                                                      label=self.name,
                                                                      color=self.color
                                                                      )
            self.ax_imp_res.set_xscale('log')
            self.ax_imp_res.set_xlabel('Energy [TeV]')
            self.ax_imp_res.set_ylabel('Impact resolution [km]')
            self.set_plotted(True)

    def plot_impact_resolution_reco(self, ax=None):
        if self.get_loaded():
            if self.reco_gamma_data is not None:
                self.ax_imp_res = plots.plot_impact_resolution_per_energy(self.reco_gamma_data.reco_impact_x,
                                                                          self.reco_gamma_data.reco_impact_y,
                                                                          self.reco_gamma_data.mc_impact_x,
                                                                          self.reco_gamma_data.mc_impact_y,
                                                                          self.reco_gamma_data.mc_energy,
                                                                          bias_correction=self.bias_correction,
                                                                          ax=ax,
                                                                          label=self.name + '_reco',
                                                                          color=self.color,
                                                                          **post_classification_opt
                                                                          )

    def plot_effective_area(self, ax=None):
        if self.get_loaded():
            self.ax_eff_area = ax if ax is not None else plt.gca()

            if self.run_config is not None:
                if self.mc_trig_events is not None:
                    E_trig, S_trig = ana.effective_area_per_energy_power_law(self.run_config['energy_range_min'],
                                                                             self.run_config['energy_range_max'],
                                                                             self.run_config['num_events'],
                                                                             self.run_config['spectral_index'],
                                                                             self.mc_trig_events.mc_trig_energies,
                                                                             self.run_config['scattering_surface'])
                    self.ax_eff_area.plot(E_trig[:-1], S_trig, label=self.name + '_triggered', color=self.color,
                                          linestyle='-.')

                E, S = ana.effective_area_per_energy_power_law(self.run_config['energy_range_min'],
                                                               self.run_config['energy_range_max'],
                                                               self.run_config['num_events'],
                                                               self.run_config['spectral_index'],
                                                               self.gamma_data.mc_energy,
                                                               self.run_config['scattering_surface'])
                self.ax_eff_area.plot(E[:-1], S, label=self.name, color=self.color)

            else:
                print('Cannot evaluate the effective area for experiment {}'.format(self.name))

    def plot_effective_area_reco(self, ax=None):
        if self.get_loaded():
            self.ax_eff_area = ax if ax is not None else plt.gca()

            if self.run_config is not None:
                if self.reco_gamma_data is not None:
                    E_reco, S_reco = ana.effective_area_per_energy_power_law(self.run_config['energy_range_min'],
                                                                             self.run_config['energy_range_max'],
                                                                             self.run_config['num_events'],
                                                                             self.run_config['spectral_index'],
                                                                             self.reco_gamma_data.mc_energy,
                                                                             self.run_config['scattering_surface']
                                                                             )
                    self.ax_eff_area.plot(E_reco[:-1], S_reco,
                                          label=self.name + '_reco',
                                          color=self.color,
                                          linestyle=':')

    def plot_roc_curve(self, ax=None):
        if self.get_loaded():
            self.ax_roc = plt.gca() if ax is None else ax
            if 'reco_hadroness' in self.data:
                fpr, tpr, _ = roc_curve(self.data.mc_particle,
                                        self.data.reco_hadroness, pos_label=1)
                self.auc = roc_auc_score(self.data.mc_particle,
                                         self.data.reco_hadroness)
            elif 'reco_gammaness' in self.data:
                fpr, tpr, _ = roc_curve(self.data.mc_particle,
                                        self.data.reco_gammaness, pos_label=1)
                self.auc = roc_auc_score(self.data.mc_particle,
                                         self.data.reco_gammaness)
            else:
                raise ValueError

            self.ax_roc.plot(fpr, tpr, label=self.name, color=self.color)
            self.set_plotted(True)

    def plot_pr_curve(self, ax=None):
        if self.get_loaded():
            self.ax_pr = plt.gca() if ax is None else ax
            if 'reco_hadroness' in self.data:
                precision, recall, threshold = precision_recall_curve(self.data.mc_particle,
                                                                      self.data.reco_hadroness)
            elif 'reco_gammaness' in self.data:
                precision, recall, threshold = precision_recall_curve(self.data.mc_particle,
                                                                      self.data.reco_gammaness)
            else:
                raise ValueError
            self.ax_pr.plot(recall, precision, label=self.name, color=self.color)
            self.set_plotted(True)

    def plot_threshold(self):
        if self.get_loaded() and self.threshold is not None and self.ax_pr is not None:
            if 'reco_hadroness' in self.data:
                true_positive = self.gamma_data[self.gamma_data.reco_hadroness < self.threshold]
                proton = self.data[self.data.mc_particle == 1]
                false_positive = proton[proton.reco_hadroness < self.threshold]
            elif 'reco_gammaness' in self.data:
                true_positive = self.gamma_data[self.gamma_data.reco_gammaness >= self.threshold]
                proton = self.data[self.data.mc_particle == 0]
                false_positive = proton[proton.reco_gammaness >= self.threshold]
            else:
                raise ValueError

            self.precision = len(true_positive) / (len(true_positive) + len(false_positive))
            self.recall = len(true_positive) / len(self.gamma_data)
            self.ax_pr.scatter(self.recall, self.precision, c=[self.color], label=self.name)

    def visibility_angular_resolution_plot(self, visible: bool):
        if self.get_plotted():
            for c in self.ax_ang_res.containers:
                if self.name == c.get_label():
                    change_errorbar_visibility(c, visible)

    def visibility_energy_resolution_plot(self, visible: bool):
        if self.get_plotted():
            for c in self.ax_ene_res.containers:
                if self.name == c.get_label():
                    change_errorbar_visibility(c, visible)

    def visibility_impact_resolution_plot(self, visible: bool):
        if self.get_plotted():
            for c in self.ax_imp_res.containers:
                if self.name == c.get_label():
                    change_errorbar_visibility(c, visible)

    def visibility_angular_resolution_reco_plot(self, visible: bool):
        if self.get_plotted():
            for c in self.ax_ang_res.containers:
                if self.name + '_reco' == c.get_label():
                    change_errorbar_visibility(c, visible)

    def visibility_energy_resolution_reco_plot(self, visible: bool):
        if self.get_plotted():
            for c in self.ax_ene_res.containers:
                if self.name + '_reco' == c.get_label():
                    change_errorbar_visibility(c, visible)

    def visibility_impact_resolution_reco_plot(self, visible: bool):
        if self.get_plotted():
            for c in self.ax_imp_res.containers:
                if self.name + '_reco' == c.get_label():
                    change_errorbar_visibility(c, visible)

    def visibility_effective_area_plot(self, visible: bool):
        if self.get_plotted():
            for l in self.ax_eff_area.lines:
                if l.get_label() in [self.name, self.name + '_reco', self.name + '_triggered']:
                    l.set_visible(visible)

    def visibility_roc_curve_plot(self, visible: bool):
        if self.get_plotted():
            for l in self.ax_roc.lines:
                if l.get_label() == self.name:
                    l.set_visible(visible)

    def visibility_pr_curve_plot(self, visible: bool):
        if self.get_plotted():
            for l in self.ax_pr.lines:
                if l.get_label() == self.name:
                    l.set_visible(visible)

    def visibility_threshold(self, visible: bool):
        if self.get_plotted():
            for c in self.ax_pr.collections:
                if c.get_label() == self.name:
                    c.set_visible(visible)

    def visibility_all_plot(self, visible: bool):
        if 'reco_altitude' in self.data and 'reco_azimuth' in self.data:
            self.visibility_angular_resolution_plot(visible)
            self.visibility_angular_resolution_reco_plot(visible)
        if 'reco_energy' in self.data:
            self.visibility_energy_resolution_plot(visible)
            self.visibility_energy_resolution_reco_plot(visible)
        if 'reco_impact_x' in self.data and 'reco_impact_y' in self.data:
            self.visibility_impact_resolution_plot(visible)
            self.visibility_impact_resolution_reco_plot(visible)
        if 'reco_hadroness' in self.data or 'reco_gammaness' in self.data:
            self.visibility_roc_curve_plot(visible)
            self.visibility_pr_curve_plot(visible)
            self.visibility_threshold(visible)
        if 'mc_energy' in self.data:
            self.visibility_effective_area_plot(visible)

    def plot_energy_matrix(self, ax=None, colorbar=True):
        """
        Plot the diffusion matrix (reco vs simu) for the log of the energies of the experiment
        Args
            ax (`matplotlib.pyplot.Axes`)

        Returns
            `matplotlib.pyplot.Axes`
        """

        ax = plt.gca() if ax is None else ax
        if self.get_loaded():
            mc = np.log10(self.gamma_data.mc_energy)
            reco = np.log10(self.gamma_data.reco_energy)
            ax = plots.plot_migration_matrix(mc, reco,
                                             ax=ax,
                                             colorbar=colorbar,
                                             hist2d_args={
                                                 'bins': 100,
                                                 'cmap': self.cm, 'cmin': 1})
            ax.plot(mc, mc, color='teal')
            ax.axis('equal')
            ax.set_xlim(mc.min(), mc.max())
            ax.set_ylim(mc.min(), mc.max())
            ax.set_xlabel('True energy [log(E/TeV)]')
            ax.set_ylabel('Reco energy [log(E/TeV)]')
            ax.set_title(self.name)
        return ax

    def plot_altitude_matrix(self, ax=None, colorbar=True):
        """
        Plot the diffusion matrix (reco vs simu) for the log of the energies of the experiment
        Args
            ax (`matplotlib.pyplot.Axes`)

        Returns
            `matplotlib.pyplot.Axes`
        """

        ax = plt.gca() if ax is None else ax
        if self.get_loaded():
            mc = self.gamma_data.mc_altitude
            reco = self.gamma_data.reco_altitude
            ax = plots.plot_migration_matrix(mc, reco,
                                             ax=ax,
                                             colorbar=colorbar,
                                             hist2d_args={
                                                 'bins': 100,
                                                 'cmap': self.cm, 'cmin': 1})
            ax.plot(mc, mc, color='teal')
            ax.axis('equal')
            ax.set_xlim(mc.min(), mc.max())
            ax.set_ylim(mc.min(), mc.max())
            ax.set_xlabel('True altitude')
            ax.set_ylabel('Reco altitude')
            ax.set_title(self.name)
        return ax

    def plot_azimuth_matrix(self, ax=None, colorbar=True):
        """
        Plot the diffusion matrix (reco vs simu) for the log of the energies of the experiment
       Args
            ax (`matplotlib.pyplot.Axes`)

        Returns
            `matplotlib.pyplot.Axes`
        """

        ax = plt.gca() if ax is None else ax
        if self.get_loaded():
            mc = self.gamma_data.mc_azimuth
            reco = self.gamma_data.reco_azimuth
            ax = plots.plot_migration_matrix(mc, reco,
                                             ax=ax,
                                             colorbar=colorbar,
                                             hist2d_args={
                                                 'bins': 100,
                                                 'cmap': self.cm, 'cmin': 1})
            ax.plot(mc, mc, color='teal')
            ax.axis('equal')
            ax.set_xlim(mc.min(), mc.max())
            ax.set_ylim(mc.min(), mc.max())
            ax.set_xlabel('True azimuth')
            ax.set_ylabel('Reco azimuth')
            ax.set_title(self.name)
        return ax

    def plot_impact_x_matrix(self, ax=None, colorbar=True):
        """
        Plot the diffusion matrix (reco vs simu) for the log of the energies of the experiment
        Args
            ax (`matplotlib.pyplot.Axes`)

        Returns
            `matplotlib.pyplot.Axes`
        """

        ax = plt.gca() if ax is None else ax
        if self.get_loaded():
            mc = self.gamma_data.mc_impact_x
            reco = self.gamma_data.reco_impact_x
            ax = plots.plot_migration_matrix(mc, reco,
                                             ax=ax,
                                             colorbar=colorbar,
                                             hist2d_args={
                                                 'bins': 100,
                                                 'cmap': self.cm, 'cmin': 1})
            ax.plot(mc, mc, color='teal')
            ax.axis('equal')
            ax.set_xlim(mc.min(), mc.max())
            ax.set_ylim(mc.min(), mc.max())
            ax.set_xlabel('True impact X')
            ax.set_ylabel('Reco impact X')
            ax.set_title(self.name)
        return ax

    def plot_impact_y_matrix(self, ax=None, colorbar=True):
        """
        Plot the diffusion matrix (reco vs simu) for the log of the energies of the experiment
        Args
            ax (`matplotlib.pyplot.Axes`)

        Returns
            `matplotlib.pyplot.Axes`
        """

        ax = plt.gca() if ax is None else ax
        if self.get_loaded():
            mc = self.gamma_data.mc_impact_y
            reco = self.gamma_data.reco_impact_y
            ax = plots.plot_migration_matrix(mc, reco,
                                             ax=ax,
                                             colorbar=colorbar,
                                             hist2d_args={
                                                 'bins': 100,
                                                 'cmap': self.cm, 'cmin': 1})
            ax.plot(mc, mc, color='teal')
            ax.axis('equal')
            ax.set_xlim(mc.min(), mc.max())
            ax.set_ylim(mc.min(), mc.max())
            ax.set_xlabel('True impact Y')
            ax.set_ylabel('Reco impact Y')
            ax.set_title(self.name)
        return ax


def plot_migration_matrices(exp, colorbar=True, **kwargs):
    if 'figsize' not in kwargs:
        kwargs['figsize'] = (25, 5)
    fig, axes = plt.subplots(1, 5, **kwargs)
    if 'reco_energy' in exp.data:
        axes[0] = exp.plot_energy_matrix(ax=axes[0], colorbar=colorbar)
    if 'reco_altitude' in exp.data:
        axes[1] = exp.plot_altitude_matrix(ax=axes[1], colorbar=colorbar)
    if 'reco_azimuth' in exp.data:
        axes[2] = exp.plot_azimuth_matrix(ax=axes[2], colorbar=colorbar)
    if 'reco_impact_x' in exp.data:
        axes[3] = exp.plot_impact_x_matrix(ax=axes[3], colorbar=colorbar)
    if 'reco_impact_y' in exp.data:
        axes[4] = exp.plot_impact_y_matrix(ax=axes[4], colorbar=colorbar)
    fig.tight_layout()
    return fig


def create_resolution_fig(site='south', ref=None, figsize=(12, 16)):
    """
    Create the figure holding the resolution plots for the dashboard
    axes = [[ax_ang_res, ax_ene_res],[ax_imp_res, None]]
    Args
        site (string)

    Returns
        fig, axes
    """
<<<<<<< HEAD
    fig, axes = plt.subplots(3, 2, figsize=(12, 16))
=======

    fig, axes = plt.subplots(4, 2, figsize=figsize)
>>>>>>> 563d8ce8
    ax_ang_res = axes[0][0]
    ax_ene_res = axes[0][1]
    ax_imp_res = axes[1][0]
    ax_eff_area = axes[1][1]
    ax_roc = axes[2][0]
    ax_pr = axes[2][1]

    if ref == 'performances':
        plots.plot_angular_resolution_cta_performance(site, ax=ax_ang_res, color='black')
        plots.plot_energy_resolution_cta_performance(site, ax=ax_ene_res, color='black')
        plots.plot_effective_area_cta_performance(site, ax=ax_eff_area, color='black')
    elif ref == 'requirements':
        plots.plot_angular_resolution_cta_requirement(site, ax=ax_ang_res, color='black')
        plots.plot_energy_resolution_cta_requirement(site, ax=ax_ene_res, color='black')
        plots.plot_effective_area_cta_requirement(site, ax=ax_eff_area, color='black')
    else:
        ax_eff_area.set_xscale('log')
        ax_eff_area.set_yscale('log')
        ax_eff_area.set_xlabel('Energy [TeV]')
    if ref is not None:
        ax_ang_res.legend()
        ax_ene_res.legend()
        ax_eff_area.legend()

    ax_roc.plot([0, 1], [0, 1], linestyle='--', color='r', alpha=.5)
    ax_roc.set_xlim([-0.05, 1.05])
    ax_roc.set_ylim([-0.05, 1.05])
    ax_roc.set_xlabel('False Positive Rate')
    ax_roc.set_ylabel('True Positive Rate')
    ax_roc.set_title('Receiver Operating Characteristic')

    ax_pr.set_xlabel('Recall')
    ax_pr.set_ylabel('Precision')

    fig.tight_layout()

    for ax in fig.get_axes():
        for item in ([ax.title, ax.xaxis.label, ax.yaxis.label] +
                     ax.get_xticklabels() + ax.get_yticklabels()):
            item.set_fontsize(10)

    return fig, axes


def plot_exp_on_fig(exp, fig):
    """
    Plot an experiment results on a figure create with `create_fig`
    Args
        exp (experiment class)
        fig (`matplotlib.pyplot.fig`)
    """
    axes = fig.get_axes()
    ax_ang_res = axes[0]
    ax_ene_res = axes[1]
    ax_imp_res = axes[2]
    ax_eff_area = axes[3]
    ax_roc = axes[4]
    ax_pr = axes[5]

    if 'reco_altitude' in exp.data and 'reco_azimuth' in exp.data:
        exp.plot_angular_resolution(ax=ax_ang_res)
        exp.plot_angular_resolution_reco(ax=ax_ang_res)
    if 'reco_energy' in exp.data:
        exp.plot_energy_resolution(ax=ax_ene_res)
        exp.plot_energy_resolution_reco(ax=ax_ene_res)
    if 'reco_impact_x' in exp.data and 'reco_impact_y' in exp.data:
        exp.plot_impact_resolution(ax=ax_imp_res)
        exp.plot_impact_resolution_reco(ax=ax_imp_res)
    if 'reco_hadroness' in exp.data or 'reco_gammaness' in exp.data:
        exp.plot_roc_curve(ax=ax_roc)
        exp.plot_pr_curve(ax=ax_pr)
        exp.plot_threshold()
    if 'mc_energy' in exp.data:
        exp.plot_effective_area(ax=ax_eff_area)
        exp.plot_effective_area_reco(ax=ax_eff_area)


def update_legend(visible_experiments, fig):
    for l in fig.legends:
        l.remove()
    experiments = {exp.name: exp for exp in visible_experiments}
    legend_elements = [Line2D([0], [0], marker='o', color=exp.color, label=name)
                       for (name, exp) in sorted(experiments.items())]
    fig.legend(handles=legend_elements, loc='best', bbox_to_anchor=(0.9, 0.1), ncol=6)


def update_auc_legend(visible_experiments, ax):
    experiments = {exp.name: exp for exp in visible_experiments}
    auc_legend_elements = [Line2D([0], [0], color=exp.color,
                                  label='AUC = {:.4f}'.format(exp.auc))
                           for (name, exp) in sorted(experiments.items()) if exp.auc is not None]
    ax.legend(handles=auc_legend_elements, loc='lower right')


def update_pr_legend(visible_experiments, ax):
    experiments = {exp.name: exp for exp in visible_experiments}
    pr_legend_elements = [Line2D([0], [0], color=exp.color,
                                 label='Pr = {:.4f}, R = {:.4f}'.format(exp.precision,
                                                                        exp.recall,
                                                                        ))
                          for (name, exp) in sorted(experiments.items()) if exp.threshold is not None]
    ax.legend(handles=pr_legend_elements, loc='lower left')


def create_plot_on_click(experiments_dict, experiment_info_box, tabs,
                         fig_resolution, visible_experiments):
    def plot_on_click(sender):
        """
        Function to be called when a `ipywidgets.Button` is clicked

        Args
            sender: the object received by `ipywidgets.Button().on_click()`
        """
        exp_name = sender.description
        if exp_name not in experiments_dict:
            pass

        exp = experiments_dict[exp_name]

        if sender.button_style == 'warning':
            sender.button_style = 'success'
            visible = True
            if not exp.get_loaded():
                exp.load_data()
            if exp_name not in tabs.keys():
                if exp.threshold is not None:
                    slider = FloatSlider(value=exp.threshold, min=0, max=1, step=0.01, description=exp_name)
                    slider.observe(create_update_threslhold(experiments_dict, fig_resolution, visible_experiments),
                                   names='value')
                    item_layout = Layout(min_height='30px', width='200px')
                    b_res = Button(layout=item_layout, description='gamma_resolution', button_style='success')
                    b_res.on_click(create_display_res(exp))
                    b_reco_res = Button(layout=item_layout, description='reco_resolution', button_style='success')
                    b_reco_res.on_click(create_display_res(exp))

                    tabs[exp_name] = VBox([slider, b_res, b_reco_res, Output()])
                else:
                    tabs[exp_name] = VBox([Output()])

            experiment_info_box.children = [value for _, value in tabs.items()]
            for i, key, in enumerate(tabs.keys()):
                experiment_info_box.set_title(i, key)
                if key == exp_name:
                    experiment_info_box.selected_index = i

            for widget in tabs[exp_name].children:
                if isinstance(widget, Output):
                    with widget:
                        try:
                            print_dict(exp.info)
                        except:
                            print('Sorry, I have no info on the experiment {}'.format(exp_name))

            visible_experiments.add(exp)
        else:
            sender.button_style = 'warning'
            visible = False
            tabs[exp_name].close()
            tabs.pop(exp_name)
            visible_experiments.remove(exp)

        if not exp.get_plotted() and visible and exp.data is not None:
            plot_exp_on_fig(exp, fig_resolution)

        axes = fig_resolution.get_axes()
        ax_auc = axes[4]
        ax_pr = axes[5]

        exp.visibility_all_plot(visible)
        update_auc_legend(visible_experiments, ax_auc)
        update_pr_legend(visible_experiments, ax_pr)
        update_legend(visible_experiments, fig_resolution)

    return plot_on_click


def create_update_threslhold(experiments_dict, fig_resolution, visible_experiments):
    def update_threshold(change):
        """
        Function to be called when a `ipywidgets.Button` is clicked

        Args
            sender: the object received by `ipywidgets.Button().on_click()`
        """
        exp_name = change['owner'].description
        if exp_name not in experiments_dict:
            pass

        exp = experiments_dict[exp_name]
        exp.threshold = change['new']

        if 'reco_hadroness' in exp.data:
            exp.reco_gamma_data = exp.gamma_data[exp.gamma_data.reco_hadroness < exp.threshold]
        elif 'reco_gammaness' in exp.data:
            exp.reco_gamma_data = exp.gamma_data[exp.gamma_data.reco_gammaness >= exp.threshold]

        axes = fig_resolution.get_axes()
        ax_ang_res = axes[0]
        ax_ene_res = axes[1]
        ax_imp_res = axes[2]
        ax_eff_area = axes[3]
        ax_pr = axes[5]

        for c in ax_ang_res.containers:
            if exp.name + '_reco' == c.get_label():
                c.remove()
                ax_ang_res.containers.remove(c)

        for c in ax_ene_res.containers:
            if exp.name + '_reco' == c.get_label():
                c.remove()
                ax_ene_res.containers.remove(c)

        for c in ax_imp_res.containers:
            if exp.name + '_reco' == c.get_label():
                c.remove()
                ax_imp_res.containers.remove(c)

        for c in ax_eff_area.lines:
            if exp.name + '_reco' == c.get_label():
                c.remove()

        for c in ax_pr.collections:
            if exp.name == c.get_label():
                c.remove()

        if 'reco_altitude' in exp.data and 'reco_azimuth' in exp.data:
            exp.plot_angular_resolution_reco(ax=ax_ang_res)
        if 'reco_energy' in exp.data:
            exp.plot_energy_resolution_reco(ax=ax_ene_res)
        if 'reco_impact_x' in exp.data and 'reco_impact_y' in exp.data:
            exp.plot_impact_resolution_reco(ax=ax_imp_res)
        if 'mc_energy' in exp.data:
            exp.plot_effective_area_reco(ax=ax_eff_area)
        if 'reco_hadroness' in exp.data or 'reco_gammaness' in exp.data:
            exp.plot_threshold()
        update_pr_legend(visible_experiments, ax_pr)

    return update_threshold


def create_display_res(experiment):
    def display_on_click(sender):
        """
        Function to be called when a `ipywidgets.Button` is clicked

        Args
            sender: the object received by `ipywidgets.Button().on_click()`
        """
        res_type = sender.description

        if sender.button_style == 'warning':
            sender.button_style = 'success'
            visible = True
        elif sender.button_style == 'success':
            sender.button_style = 'warning'
            visible = False
        else:
            raise ValueError
        if 'reco' in res_type:
            if experiment.ax_ang_res is not None:
                experiment.visibility_angular_resolution_reco_plot(visible)
            if experiment.ax_ene_res is not None:
                experiment.visibility_energy_resolution_reco_plot(visible)
            if experiment.ax_imp_res is not None:
                experiment.visibility_impact_resolution_reco_plot(visible)
        else:
            if experiment.ax_ang_res is not None:
                experiment.visibility_angular_resolution_plot(visible)
            if experiment.ax_ene_res is not None:
                experiment.visibility_energy_resolution_plot(visible)
            if experiment.ax_imp_res is not None:
                experiment.visibility_impact_resolution_plot(visible)
    return display_on_click


def make_experiments_carousel(experiments_dic, experiment_info_box, tabs, fig_resolution,
                              visible_experiments):
    """
    Make an ipywidget carousel holding a series of `ipywidget.Button` corresponding to
    the list of experiments in experiments_dic
    Args
        experiments_dic (dict): dictionary of experiment class
        experiment_info_box (Tab): the tab container
        tabs (dict): dictionary of active tabs
        fig_resolution
        visible_experiments
        ax_legend
        ax_auc

    Returns
        `ipywidgets.VBox()`
    """
    item_layout = Layout(min_height='30px', width='auto')
    items = [Button(layout=item_layout, description=exp_name, button_style='warning')
             for exp_name in np.sort(list(experiments_dic))[::-1]]

    for b in items:
        b.on_click(create_plot_on_click(experiments_dic, experiment_info_box, tabs,
                                        fig_resolution, visible_experiments))

    box_layout = Layout(overflow_y='scroll',
                        border='3px solid black',
                        width='300px',
                        height='600px',
                        flex_flow='columns',
                        display='flex')

    return VBox(children=items, layout=box_layout)


class GammaBoard(object):
    '''
    Args
        experiments_directory (string)
        site (string): 'south' for Paranal and 'north' for LaPalma
        ref (None or string): whether to plot the 'performances' or 'requirements' corresponding to the chosen site
    '''

<<<<<<< HEAD
    def __init__(self, experiments_directory, site='south', ref=None, bias_correction=False):
        self._fig_resolution, self._axes_resolution = create_resolution_fig(site, ref)
=======
    def __init__(self, experiments_directory,
                 site='south',
                 ref=None,
                 bias_correction=False,
                 classif_resolution=True,
                 figsize=(12,16),
                 ):
        self._fig_resolution, self._axes_resolution = create_resolution_fig(site, ref, figsize=figsize)
>>>>>>> 563d8ce8
        ax_eff_area = self._axes_resolution[1][1]
        ax_eff_area.set_ylim(ax_eff_area.get_ylim())
        self._fig_resolution.subplots_adjust(bottom=0.2)

        self.experiments_dict = {exp_name: Experiment(exp_name, experiments_directory,
                                                      bias_correction)
                                 for exp_name in os.listdir(experiments_directory)
                                 if os.path.isdir(experiments_directory + '/' + exp_name) and
                                 exp_name + '.h5' in os.listdir(experiments_directory + '/' + exp_name)}

        colors = np.arange(0, 1, 1 / len(self.experiments_dict.keys()), dtype=np.float32)
        np.random.seed(1)
        np.random.shuffle(colors)
        cmap = plt.cm.tab20
        for (key, color) in zip(self.experiments_dict.keys(), colors):
            self.experiments_dict[key].color = cmap(color)

        visible_experiments = set()

        experiment_info_box = Tab()
        tabs = {}

        carousel = make_experiments_carousel(self.experiments_dict, experiment_info_box, tabs,
                                             self._fig_resolution, visible_experiments)

        self.exp_box = HBox([carousel, experiment_info_box])


def open_dashboard():
    """
    Open a temporary copy of the dashboard.
    All changes made in the dashboard by the user will be discarded when closed.

    Returns
    -------

    """
    original_dashboard_path = get('dashboard.ipynb')
    with tempfile.TemporaryDirectory() as tmpdir:
        tmp_dashboard = os.path.join(tmpdir, 'dashboard.ipynb')
        copyfile(original_dashboard_path, tmp_dashboard)
        command = 'jupyter notebook {}'.format(tmp_dashboard)
        os.system(command)<|MERGE_RESOLUTION|>--- conflicted
+++ resolved
@@ -673,12 +673,9 @@
     Returns
         fig, axes
     """
-<<<<<<< HEAD
-    fig, axes = plt.subplots(3, 2, figsize=(12, 16))
-=======
-
-    fig, axes = plt.subplots(4, 2, figsize=figsize)
->>>>>>> 563d8ce8
+
+    fig, axes = plt.subplots(3, 2, figsize=figsize)
+
     ax_ang_res = axes[0][0]
     ax_ene_res = axes[0][1]
     ax_imp_res = axes[1][0]
@@ -998,19 +995,9 @@
         ref (None or string): whether to plot the 'performances' or 'requirements' corresponding to the chosen site
     '''
 
-<<<<<<< HEAD
-    def __init__(self, experiments_directory, site='south', ref=None, bias_correction=False):
-        self._fig_resolution, self._axes_resolution = create_resolution_fig(site, ref)
-=======
-    def __init__(self, experiments_directory,
-                 site='south',
-                 ref=None,
-                 bias_correction=False,
-                 classif_resolution=True,
-                 figsize=(12,16),
-                 ):
+    def __init__(self, experiments_directory, site='south', ref=None, bias_correction=False, figsize=(12,16)):
         self._fig_resolution, self._axes_resolution = create_resolution_fig(site, ref, figsize=figsize)
->>>>>>> 563d8ce8
+
         ax_eff_area = self._axes_resolution[1][1]
         ax_eff_area.set_ylim(ax_eff_area.get_ylim())
         self._fig_resolution.subplots_adjust(bottom=0.2)
