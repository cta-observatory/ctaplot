"""
ana.py
======
Contain mathematical functions to make results analysis
(compute angular resolution, effective surface, true_energy resolution... )
"""
import numpy as np
from ..io import dataset as ds
from scipy.stats import binned_statistic, norm
from astropy.io.ascii import read
import astropy.units as u

_relative_scaling_method = 's1'

_north_site_names = ['north', 'lapalma']
_south_site_names = ['south', 'paranal']

__all__ = ['irf_cta',
           'cta_performance',
           'cta_requirement',
           'stat_per_energy',
           'bias',
           'relative_bias',
           'relative_scaling',
           'angular_resolution',
           'angular_separation_altaz',
           'angular_resolution_per_bin',
           'angular_resolution_per_energy',
           'angular_resolution_per_off_pointing_angle',
           'energy_resolution',
           'energy_bias',
           'energy_resolution_per_energy',
           'bias_per_energy',
           'resolution_per_bin',
           'resolution',
           'resolution_per_energy',
           'impact_resolution_per_energy',
           'impact_parameter_error',
           'impact_resolution',
           'distance2d_resolution',
           'distance2d_resolution_per_bin',
           'power_law_integrated_distribution',
           'effective_area',
           'effective_area_per_energy',
           'effective_area_per_energy_power_law',
           'bias_per_bin',
           'percentile_confidence_interval',
           'logbin_mean',
           'get_magic_sensitivity',
           'logspace_decades_nbin',
           ]


class irf_cta:
    """
    Class to handle Instrument Response Function data
    """

    def __init__(self):
        self.site = ''
        self.energy_bin = np.logspace(np.log10(2.51e-02), 2, 19) * u.TeV
        self.energy = logbin_mean(self.energy_bin)

        # Area of CTA sites in meters
        self.ParanalArea_prod3 = 19.63e6 * u.m ** 2
        self.LaPalmaArea_prod3 = 11341149 * u.m ** 2  # 6.61e6

    @u.quantity_input(E_bin=u.TeV)
    def set_ebin(self, energy_bin):
        self.energy_bin = energy_bin
        self.energy = logbin_mean(self.energy_bin)


class cta_performance:
    def __init__(self, site):
        self.site = site
        self.energy = np.empty(0) * u.TeV
        self.energy_bin = np.empty(0) * u.TeV
        self.effective_area = np.empty(0) * u.m
        self.angular_resolution = np.empty(0) * u.deg
        self.energy_resolution = np.empty(0)
        self.sensitivity = np.empty(0) * u.erg / (u.cm ** 2 * u.s)

    @u.quantity_input(observation_time=u.h)
    def get_effective_area(self, observation_time=50 * u.h):
        """
        Return the effective area at the given observation time in hours.
        NB: Only 50h supported
        Returns the true_energy array and the effective area array
        Parameters
        ----------
        observation_time: optional

        Returns
        -------
        `numpy.ndarray`, `numpy.ndarray`
        """
        if self.site in _south_site_names:
            if observation_time == 50 * u.h:
                energy, effective_area = np.loadtxt(
                    ds.get('CTA-Performance-prod3b-v2-South-20deg-50h-EffArea.txt'),
                    skiprows=11, unpack=True)
                self.energy = energy * u.TeV
                self.effective_area = effective_area * u.m
            elif observation_time == 0.5 * u.h:
                energy, effective_area = np.loadtxt(
                    ds.get('CTA-Performance-prod3b-v2-North-20deg-30m-EffArea.txt'),
                    skiprows=11, unpack=True)
                self.energy = energy * u.TeV
                self.effective_area = effective_area * u.m
            else:
                raise ValueError("no effective area for this observation time")

        elif self.site in _north_site_names:
            if observation_time == 50 * u.h:
                energy, effective_area = np.loadtxt(
                    ds.get('CTA-Performance-prod3b-v2-North-20deg-50h-EffArea.txt'),
                    skiprows=11, unpack=True)
                self.energy = energy * u.TeV
                self.effective_area = effective_area * u.m
            elif observation_time == 0.5 * u.h:
                energy, effective_area = np.loadtxt(
                    ds.get('CTA-Performance-prod3b-v2-North-20deg-30m-EffArea.txt'),
                    skiprows=11, unpack=True)
                self.energy = energy * u.TeV
                self.effective_area = effective_area * u.m
            else:
                raise ValueError("no effective area for this observation time")

        else:
            raise ValueError(f'incorrect site specified, \
            accepted values are {_north_site_names} or {_south_site_names}')
        return self.energy, self.effective_area

    def get_angular_resolution(self):
        if self.site in _south_site_names:
            energy, angular_resolution = np.loadtxt(
                ds.get('CTA-Performance-prod3b-v2-South-20deg-50h-Angres.txt'),
                skiprows=11, unpack=True)
        elif self.site in _north_site_names:
            energy, angular_resolution = np.loadtxt(
                ds.get('CTA-Performance-prod3b-v2-North-20deg-50h-Angres.txt'),
                skiprows=11, unpack=True)

        else:
            raise ValueError(f'incorrect site specified, \
                    accepted values are {_north_site_names} or {_south_site_names}')

        self.energy = energy * u.TeV
        self.angular_resolution = angular_resolution * u.deg

        return self.energy, self.angular_resolution

    def get_energy_resolution(self):
        if self.site in _south_site_names:
            energy, energy_resolution = np.loadtxt(ds.get('CTA-Performance-prod3b-v2-South-20deg-50h-Eres.txt'),
                                                   skiprows=11, unpack=True)
        elif self.site in _north_site_names:
            energy, energy_resolution = np.loadtxt(ds.get('CTA-Performance-prod3b-v2-North-20deg-50h-Eres.txt'),
                                                   skiprows=11, unpack=True)
        else:
            raise ValueError(
                f'incorrect site specified, accepted values are {_north_site_names} or {_south_site_names}')
        self.energy = energy * u.TeV
        self.energy_resolution = energy_resolution

        return self.energy, self.energy_resolution

    @u.quantity_input(observation_time=u.h)
    def get_sensitivity(self, observation_time=50 * u.h):
        if self.site in _south_site_names:
            observation_times = {50 * u.h: 'CTA-Performance-prod3b-v2-South-20deg-50h-DiffSens.txt',
                                 0.5 * u.h: 'CTA-Performance-prod3b-v2-South-20deg-05h-DiffSens.txt',
                                 5 * u.h: 'CTA-Performance-prod3b-v2-South-20deg-05h-DiffSens.txt'
                                 }
            Emin, Emax, sensitivity = np.loadtxt(ds.get(observation_times[observation_time]),
                                                 skiprows=10, unpack=True)
            self.energy_bin = np.append(Emin, Emax[-1]) * u.TeV
            self.energy = logbin_mean(self.energy_bin)
            self.sensitivity = sensitivity * u.erg / (u.cm ** 2 * u.s)

        elif self.site in _north_site_names:
            observation_times = {50 * u.h: 'CTA-Performance-prod3b-v2-North-20deg-50h-DiffSens.txt',
                                 0.5 * u.h: 'CTA-Performance-prod3b-v2-North-20deg-05h-DiffSens.txt',
                                 5 * u.h: 'CTA-Performance-prod3b-v2-North-20deg-05h-DiffSens.txt'
                                 }
            Emin, Emax, sensitivity = np.loadtxt(ds.get(observation_times[observation_time]),
                                                 skiprows=10, unpack=True)
            self.energy_bin = np.append(Emin, Emax[-1]) * u.TeV
            self.energy = logbin_mean(self.energy_bin)
            self.sensitivity = sensitivity * u.erg / (u.cm ** 2 * u.s)

        else:
            raise ValueError(
                f'incorrect site specified, accepted values are {_north_site_names} or {_south_site_names}')

        return self.energy, self.sensitivity


class cta_requirement:
    def __init__(self, site):
        self.site = site
        self.energy = np.empty(0) * u.TeV
        self.effective_area = np.empty(0) * u.m
        self.angular_resolution = np.empty(0) * u.deg
        self.energy_resolution = np.empty(0)
        self.sensitivity = np.empty(0) * u.erg / (u.cm ** 2 * u.s)

    @u.quantity_input(observation_time=u.h)
    def get_effective_area(self, observation_time=50 * u.h):
        """
        Return the effective area at the given observation time in hours.
        NB: Only 0.5h supported
        Returns the true_energy array and the effective area array
        Parameters
        ----------
        observation_time: optional

        Returns
        -------
        `numpy.ndarray`, `numpy.ndarray`
        """
        if observation_time == 50 * u.h:
            if self.site in _south_site_names:
                energy, effective_area = np.loadtxt(ds.get('cta_requirements_South-30m-EffectiveArea.dat'),
                                                    unpack=True)
            elif self.site in _north_site_names:
                energy, effective_area = np.loadtxt(ds.get('cta_requirements_North-30m-EffectiveArea.dat'),
                                                    unpack=True)
            else:
                raise ValueError(
                    f'incorrect site specified, accepted values are {_north_site_names} or {_south_site_names}')
        else:
            raise ValueError(f"no effective area for an observation time of {observation_time}")

        self.energy = energy * u.TeV
        self.effective_area = effective_area * u.m
        return self.energy, self.effective_area

    def get_angular_resolution(self):
        if self.site in _south_site_names:
            energy, angular_resolution = np.loadtxt(ds.get('cta_requirements_South-50h-AngRes.dat'), unpack=True)
        elif self.site in _north_site_names:
            energy, angular_resolution = np.loadtxt(ds.get('cta_requirements_North-50h-AngRes.dat'), unpack=True)
        else:
            raise ValueError(
                f'incorrect site specified, accepted values are {_north_site_names} or {_south_site_names}')
        self.energy = energy * u.TeV
        self.angular_resolution = angular_resolution * u.deg
        return self.energy, self.angular_resolution

    def get_energy_resolution(self):
        if self.site in _south_site_names:
            energy, self.energy_resolution = np.loadtxt(ds.get('cta_requirements_South-50h-ERes.dat'), unpack=True)
        elif self.site in _north_site_names:
            energy, self.energy_resolution = np.loadtxt(ds.get('cta_requirements_North-50h-ERes.dat'), unpack=True)
        else:
            raise ValueError(
                f'incorrect site specified, accepted values are {_north_site_names} or {_south_site_names}')
        self.energy = energy * u.TeV
        return self.energy, self.energy_resolution

    @u.quantity_input(observation_time=u.h)
    def get_sensitivity(self, observation_time=50 * u.h):
        if observation_time == 50 * u.h:
            if self.site in _south_site_names:
                energy, sensitivity = np.loadtxt(ds.get('cta_requirements_South-50h.dat'), unpack=True)
            elif self.site in _north_site_names:
                energy, sensitivity = np.loadtxt(ds.get('cta_requirements_North-50h.dat'), unpack=True)
            else:
                raise ValueError(
                    f'incorrect site specified, accepted values are {_north_site_names} or {_south_site_names}')
        else:
            raise ValueError(f"no sensitivity for an observation time of {observation_time}")
        self.energy = energy * u.TeV
        self.sensitivity = sensitivity * u.erg / (u.cm ** 2 * u.s)
        return self.energy, self.sensitivity


def assert_unit_equivalency(x, y):
    """
    Assert that two quantities are equivalent.
    Raises an error if not.

    Parameters
    ----------
    x: `astropy.Quantity`
    y: `astropy.Quantity`
    """

    if not x.unit.is_equivalent(y.unit):
        raise ValueError(f"Units {x.unit} and {y.unit} are not equivalent")

<<<<<<< HEAD

def logspace_decades_nbin(x_min, x_max, n=5):
=======
def logspace_decades_nbin(Xmin, Xmax, n=5):
>>>>>>> feaed543
    """
    return an array with logspace and n bins / decade

    Parameters
    ----------
    x_min: float
    x_max: float
    n: int - number of bins per decade

    Returns
    -------
    bins: 1D Numpy array
    """
    eps = 1e-10
    if isinstance(x_min, u.Quantity) or isinstance(x_max, u.Quantity):
        assert_unit_equivalency(x_min, x_max)

        unit = x_min.unit
        bins = 10 ** np.arange(np.log10(x_min.to_value(unit)),
                               np.log10(x_max.to_value(unit) + eps),
                               1 / n,
                               )
        return u.Quantity(bins, x_min.unit, copy=False)

    else:
        bins = 10 ** np.arange(np.log10(x_min),
                               np.log10(x_max + eps),
                               1 / n,
                               )
        return bins

<<<<<<< HEAD

@u.quantity_input(energy=u.TeV)
def stat_per_energy(energy, y, statistic='mean'):
=======
def stat_per_energy(energy, y, statistic='mean', bins=None):
>>>>>>> feaed543
    """
    Return statistic for the given quantity per energy bins.
    The binning is given by irf_cta

    Parameters
    ----------
    energy: `astropy.Quantity` (1d array)
        event energy
    y: `astropy.Quantity` or `numpy.ndarray` (1d array)
        len(y) == len(energy)
    statistic: string
        see `scipy.stat.binned_statistic`
    bins: `numpy.ndarray`

    Returns
    -------
    `astropy.Quantity` or `numpy.ndarray`, `astropy.Quantity`, `numpy.ndarray`
        bin_stat, bin_edges, binnumber
    """

    if bins is None:
        irf = irf_cta()
        E = irf.E
    else:
        E = logbin_mean(bins)

<<<<<<< HEAD
    bin_stat, bin_edges, binnumber = binned_statistic(energy.to_value(u.TeV),
                                                      y,
                                                      statistic=statistic,
                                                      bins=irf.energy_bin.to_value(u.TeV))
    if isinstance(y, u.Quantity):
        bin_stat = u.Quantity(bin_stat, y.unit)
=======
    bin_stat, bin_edges, binnumber = binned_statistic(energy, y, statistic=statistic, bins=E)
>>>>>>> feaed543

    return bin_stat, u.Quantity(bin_edges, u.TeV), binnumber


def bias(true, reco):
    """
    Compute the bias of a reconstructed variable as `median(reco-true)`

    Parameters
    ----------
    true: `numpy.ndarray`
    reco: `numpy.ndarray`

    Returns
    -------
    float
    """
    if not len(true) == len(reco):
        raise ValueError("both arrays should have the same size")
    if len(true) == 0:
        return 0
    return np.median(reco - true)


def relative_bias(true, reco, relative_scaling_method='s1'):
    """
    Compute the relative bias of a reconstructed variable as
    `median(reco-true)/relative_scaling(true, reco)`

    Parameters
    ----------
    true: `numpy.ndarray`
    reco: `numpy.ndarray`
    relative_scaling_method: str
        see `ctaplot.ana.relative_scaling`

    Returns
    -------

    """
    assert len(reco) == len(true)
    if len(true) == 0:
        return 0
    return np.median((reco - true) / relative_scaling(true, reco, method=relative_scaling_method))


def relative_scaling(true, reco, method='s0'):
    """
    Define the relative scaling for the relative error calculation.
    There are different ways to calculate this scaling factor.
    The easiest and most spread one is simply `np.abs(true)`. However this is possible only when `true != 0`.
    Possible methods:
        - None or 's0': scale = 1
        - 's1': `scale = np.abs(true)`
        - 's2': `scale = np.abs(reco)`
        - 's3': `scale = (np.abs(true) + np.abs(reco))/2.`
        - 's4': `scale = np.max([np.abs(reco), np.abs(true)], axis=0)`

    This method is not exposed but kept for tests and future reference.
    The `s1` method is used in all `ctaplot` functions.

    Parameters
    ----------
    true: `numpy.ndarray`
    reco: `numpy.ndarray`

    Returns
    -------
    `numpy.ndarray`
    """
    method = 's0' if method is None else method
    scaling_methods = {
        's0': lambda true, reco: np.ones(len(true)),
        's1': lambda true, reco: np.abs(true),
        's2': lambda true, reco: np.abs(reco),
        's3': lambda true, reco: (np.abs(true) + np.abs(reco)) / 2.,
        's4': lambda true, reco: np.max([np.abs(reco), np.abs(true)], axis=0)
    }

    return scaling_methods[method](true, reco)


def resolution(true, reco,
               percentile=68.27, confidence_level=0.95, bias_correction=False, relative_scaling_method='s1'):
    """
    Compute the resolution of reco as the Qth (68.27 as standard = 1 sigma) containment radius of
    `(true-reco)/relative_scaling` with the lower and upper confidence limits defined the values inside
     the error_percentile

    Parameters
    ----------
    true: `numpy.ndarray` (1d)
        simulated quantity
    reco: `numpy.ndarray` (1d)
        reconstructed quantity
    percentile: float
        percentile for the resolution containment radius
    error_percentile: float
        percentile for the confidence limits
    bias_correction: bool
        if True, the resolution is corrected with the bias computed on true and reco
    relative_scaling: str
        see `ctaplot.ana.relative_scaling`

    Returns
    -------
    `numpy.ndarray` - [resolution, lower_confidence_limit, upper_confidence_limit]
    """
    assert len(true) == len(reco), "both arrays should have the same size"

    b = bias(true, reco) if bias_correction else 0

    with np.errstate(divide='ignore', invalid='ignore'):
        reco_corr = reco - b
        res = np.nan_to_num(np.abs((reco_corr - true) /
                                   relative_scaling(true, reco_corr, method=relative_scaling_method)))

    return np.append(_percentile(res, percentile), percentile_confidence_interval(res, percentile=percentile,
                                                                                  confidence_level=confidence_level))


def resolution_per_bin(x, y_true, y_reco,
                       percentile=68.27,
                       confidence_level=0.95,
                       bias_correction=False,
                       relative_scaling_method=None,
                       bins=10):
    """
    Resolution of y as a function of binned x.

    Parameters
    ----------
    x: `numpy.ndarray`
    y_true: `numpy.ndarray`
    y_reco: `numpy.ndarray`
    percentile: float
    confidence_level: float
    bias_correction: bool
    relative_scaling_method: see `ctaplot.ana.relative_scaling`
    bins: int or `numpy.ndarray` (see `numpy.histogram`)

    Returns
    -------
    (x_bins, res): (`numpy.ndarray`, `numpy.ndarray`)
        x_bins: bins for x
        res: resolutions with confidence level intervals for each bin
    """
    _, x_bins = np.histogram(x, bins=bins)
    bin_index = np.digitize(x, x_bins)
    res = []
    for ii in np.arange(1, len(x_bins)):
        mask = bin_index == ii
        res.append(resolution(y_true[mask], y_reco[mask],
                              percentile=percentile,
                              confidence_level=confidence_level,
                              relative_scaling_method=relative_scaling_method,
                              bias_correction=bias_correction,
                              )
                   )

    if isinstance(res[0], u.Quantity):
        res = u.Quantity(res)
    else:
        res = np.array(res)

    return x_bins, res


<<<<<<< HEAD
@u.quantity_input(true_energy=u.TeV)
def resolution_per_energy(true, reco, true_energy, percentile=68.27, confidence_level=0.95, bias_correction=False):
    """
    Parameters
    ----------
    true: 1d `numpy.ndarray` of simulated energy
    reco: 1d `numpy.ndarray` of reconstructed energy
=======
def resolution_per_energy(true, reco, true_energy,
                          percentile=68.27, confidence_level=0.95, bias_correction=False, bins=None):
    """
    Parameters
    ----------
    true: 1d `numpy.ndarray` of simulated energies
    reco: 1d `numpy.ndarray` of reconstructed energies
    bins: `numpy.ndarray`
>>>>>>> feaed543

    Returns
    -------
    (energy_bins, resolution):
        energy_bins - 1D `numpy.ndarray`
        resolution: - 3D `numpy.ndarray` see `ctaplot.ana.resolution`
    """

    if bins is None:
        irf = irf_cta()
        bins = irf.E_bin
    return resolution_per_bin(true_energy, true, reco,
                              percentile=percentile,
                              confidence_level=confidence_level,
                              bias_correction=bias_correction,
<<<<<<< HEAD
                              bins=irf.energy_bin)
=======
                              bins=bins)
>>>>>>> feaed543


@u.quantity_input(true_energy=u.TeV, reco_energy=u.TeV)
def energy_resolution(true_energy, reco_energy, percentile=68.27, confidence_level=0.95, bias_correction=False):
    """
    Compute the true_energy resolution of true_energy as the percentile (68 as standard) containment radius of
    `true_energy-true_energy)/true_energy
    with the lower and upper confidence limits defined by the given confidence level

    Parameters
    ----------
    true_energy: 1d numpy array of simulated energy
    reco_energy: 1d numpy array of reconstructed energy
    percentile: float
        <= 100

    Returns
    -------
    `numpy.array` - [energy_resolution, lower_confidence_limit, upper_confidence_limit]
    """
    return resolution(true_energy, reco_energy, percentile=percentile,
                      confidence_level=confidence_level,
                      bias_correction=bias_correction,
                      relative_scaling_method='s1',
                      )


@u.quantity_input(true_energy=u.TeV, reco_energy=u.TeV)
def energy_resolution_per_energy(true_energy, reco_energy,
                                 percentile=68.27, confidence_level=0.95, bias_correction=False, bins=None):
    """
    The true_energy resolution ΔE / energy is obtained from the distribution of (ER – ET) / ET, where R and T refer
    to the reconstructed and true energy of gamma-ray events.
     ΔE/energy is the half-width of the interval around 0 which contains given percentile of the distribution.

    Parameters
    ----------
    true_energy: 1d numpy array of simulated energy
    reco_energy: 1d numpy array of reconstructed energy
    percentile: float
        between 0 and 100
    confidence_level: float
        between 0 and 1
    bias_correction: bool
    bins: numpy array

    Returns
    -------
    (e, e_res) : tuple of 1d numpy arrays - true_energy, resolution in true_energy
    """
    assert len(reco_energy) > 0, "Empty arrays"

    res_e = []
<<<<<<< HEAD
    irf = irf_cta()
    for i, e in enumerate(irf.energy):
        mask = (reco_energy > irf.energy_bin[i]) & (reco_energy < irf.energy_bin[i + 1])
=======
    if bins is None:
        irf = irf_cta()
        bins = irf.E_bin
    E = logbin_mean(bins)
    for i, e in enumerate(E):
        mask = (reco_energy > bins[i]) & (reco_energy < bins[i + 1])
>>>>>>> feaed543
        res_e.append(energy_resolution(true_energy[mask], reco_energy[mask],
                                       percentile=percentile,
                                       confidence_level=confidence_level,
                                       bias_correction=bias_correction))

<<<<<<< HEAD
    return irf.energy_bin, np.array(res_e)


@u.quantity_input(true_energy=u.TeV, reco_energy=u.TeV)
def energy_bias(true_energy, reco_energy):
=======
    return bins, np.array(res_e)


def energy_bias(true_energy, reco_energy, bins=None):
>>>>>>> feaed543
    """
    Compute the true_energy relative bias per true_energy bin.

    Parameters
    ----------
<<<<<<< HEAD
    true_energy: 1d numpy array of simulated energy
    reco_energy: 1d numpy array of reconstructed energy
=======
    true_energy: 1d numpy array of simulated energies
    reco_energy: 1d numpy array of reconstructed energies
    bins: numpy array
>>>>>>> feaed543

    Returns
    -------
    (energy_bins, bias) : tuple of 1d numpy arrays - true_energy, true_energy bias
    """
    bias_e = []
<<<<<<< HEAD
    irf = irf_cta()
    for i, e in enumerate(irf.energy):
        mask = (reco_energy > irf.energy_bin[i]) & (reco_energy < irf.energy_bin[i + 1])
        bias_e.append(relative_bias(true_energy[mask], reco_energy[mask], relative_scaling_method='s1'))

    return irf.energy_bin, np.array(bias_e)
=======
    if bins is None:
        irf = irf_cta()
        bins = irf.E_bin
    E = logbin_mean(bins)
    for i, e in enumerate(E):
        mask = (reco_energy > bins[i]) & (reco_energy < bins[i + 1])
        bias_e.append(relative_bias(true_energy[mask], reco_energy[mask], relative_scaling_method='s1'))

    return bins, np.array(bias_e)
>>>>>>> feaed543


def get_angles_pipi(angles):
    """
    return angles modulo between -pi and +pi

    Parameters
    ----------
    angles: `numpy.ndarray`

    Returns
    -------
    `numpy.ndarray`
    """
    return np.mod(angles + np.pi, 2 * np.pi) - np.pi


def get_angles_02pi(angles):
    """
    return angles modulo between 0 and +pi

    Parameters
    ----------
    angles: `numpy.ndarray`

    Returns
    -------
    `numpy.ndarray`
    """
    return np.mod(angles, 2 * np.pi)


@u.quantity_input(true_alt=u.rad, reco_alt=u.rad, true_az=u.rad, reco_az=u.rad)
def theta2(true_alt, reco_alt, true_az, reco_az, bias_correction=False):
    """
    Compute the theta2 in radians

    Parameters
    ----------
    reco_alt: 1d `astropy.Quantity` - reconstructed Altitude in radians
    reco_az: 1d `astropy.Quantity` - reconstructed Azimuth in radians
    true_alt: 1d `astropy.Quantity`- true Altitude in radians
    true_az: 1d `astropy.Quantity` -  true Azimuth in radians

    Returns
    -------
    1d `numpy.ndarray`
    """
    assert (len(reco_az) == len(reco_alt))
    assert (len(reco_alt) == len(true_alt))
    if len(reco_alt) == 0:
        return np.empty(0) * u.rad ** 2
    if bias_correction:
        bias_alt = bias(true_alt, reco_alt)
        bias_az = bias(true_az, reco_az)
    else:
        bias_alt = 0 * u.rad
        bias_az = 0 * u.rad
    return angular_separation_altaz(reco_alt - bias_alt, reco_az - bias_az, true_alt, true_az) ** 2


@u.quantity_input(true_alt=u.rad, reco_alt=u.rad, true_az=u.rad, reco_az=u.rad)
def angular_resolution(true_alt, reco_alt, true_az, reco_az,
                       percentile=68.27, confidence_level=0.95, bias_correction=False):
    """
    Compute the angular resolution as the Qth (standard being 68)
    containment radius of theta2 with lower and upper limits on this value
    corresponding to the confidence value required (1.645 for 95% confidence)

    Parameters
    ----------
    reco_alt: `astropy.Quantity` - reconstructed altitude angle in radians
    reco_az: `astropy.Quantity` - reconstructed azimuth angle in radians
    true_alt: `astropy.Quantity` - true altitude angle in radians
    true_az: `astropy.Quantity` - true azimuth angle in radians
    percentile: float - percentile, 68 corresponds to one sigma
    confidence_level: float

    Returns
    -------
    `numpy.array` [angular_resolution, lower limit, upper limit]
    """
    if bias_correction:
        b_alt = bias(true_alt, reco_alt)
        b_az = bias(true_az, reco_az)
    else:
        b_alt = 0 * u.rad
        b_az = 0 * u.rad

    reco_alt_corr = reco_alt - b_alt
    reco_az_corr = reco_az - b_az

    t2 = np.sort(theta2(true_alt, reco_alt_corr, true_az, reco_az_corr))
    ang_res = _percentile(t2, percentile)

    return np.sqrt(np.append(ang_res, percentile_confidence_interval(t2, percentile, confidence_level)))


@u.quantity_input(true_alt=u.rad, reco_alt=u.rad, true_az=u.rad, reco_az=u.rad)
def angular_resolution_per_bin(true_alt, reco_alt, true_az, reco_az, x,
                               percentile=68.27, confidence_level=0.95, bias_correction=False, bins=10):
    """
    Compute the angular resolution per binning of x

    Parameters
    ----------
    true_alt: `astropy.Quantity`
    true_az: `astropy.Quantity`
    reco_alt: `astropy.Quantity`
    reco_az: `astropy.Quantity`
    x: `numpy.ndarray`
    percentile: float
        0 < percentile < 100
    confidence_level: float
        0 < confidence_level < 1
    bias_correction: bool
    bins: int or `numpy.ndarray`

    Returns
    -------
    bins, ang_res:
        bins: 1D `numpy.ndarray`
        ang_res: 2D `numpy.ndarray`
    """
    _, x_bins = np.histogram(x, bins=bins)
    bin_index = np.digitize(x, x_bins)

    ang_res = []
    for ii in np.arange(1, len(x_bins)):
        mask = bin_index == ii
        ang_res.append(angular_resolution(true_alt[mask], reco_alt[mask],
                                          true_az[mask], reco_az[mask],
                                          percentile=percentile,
                                          confidence_level=confidence_level,
                                          bias_correction=bias_correction,
                                          )
                       )

    return x_bins, u.Quantity(ang_res)


<<<<<<< HEAD
@u.quantity_input(true_alt=u.rad, reco_alt=u.rad, true_az=u.rad, reco_az=u.rad, energy=u.TeV)
def angular_resolution_per_energy(true_alt, reco_alt, true_az, reco_az, energy,
                                  percentile=68.27, confidence_level=0.95, bias_correction=False):
=======
def angular_resolution_per_energy(reco_alt, reco_az, true_alt, true_az, energy,
                                  percentile=68.27, confidence_level=0.95, bias_correction=False, bins=None):
>>>>>>> feaed543
    """
    Plot the angular resolution as a function of the event simulated true_energy

    Parameters
    ----------
<<<<<<< HEAD
    reco_alt: `astropy.Quantity`
    reco_az: `astropy.Quantity`
    true_alt: `astropy.Quantity`
    true_az: `astropy.Quantity`
    energy: `astropy.Quantity`
=======
    reco_alt: `numpy.ndarray`
    reco_az: `numpy.ndarray`
    true_alt: `numpy.ndarray`
    true_az: `numpy.ndarray`
    energy: `numpy.ndarray`
    bins: `numpy.ndarray`
>>>>>>> feaed543
    **kwargs: args for `angular_resolution`

    Returns
    -------
    (energy, RES) : (1d numpy array, 1d numpy array) = Energies, Resolution
    """
    if not len(reco_alt) == len(reco_az) == len(energy) > 0:
        raise ValueError("reco_alt, reco_az and true_energy must have the same length")

    if bins is None:
        irf = irf_cta()
        bins = irf.E_bin

<<<<<<< HEAD
    e_bin = irf.energy_bin
    res = []

    for i, e in enumerate(e_bin[:-1]):
        mask = (energy > e_bin[i]) & (energy <= e_bin[i + 1])
        res.append(angular_resolution(true_alt[mask], reco_alt[mask], true_az[mask], reco_az[mask],
=======
    RES = []

    for i, e in enumerate(bins[:-1]):
        mask = (energy > bins[i]) & (energy <= bins[i + 1])
        RES.append(angular_resolution(reco_alt[mask], reco_az[mask], true_alt[mask], true_az[mask],
>>>>>>> feaed543
                                      percentile=percentile,
                                      confidence_level=confidence_level,
                                      bias_correction=bias_correction,
                                      )
                   )

<<<<<<< HEAD
    res_q = u.Quantity(res)
    return e_bin, res_q.to(u.deg)
=======
    return bins, np.array(RES)
>>>>>>> feaed543


@u.quantity_input(true_alt=u.rad, reco_alt=u.rad, true_az=u.rad, reco_az=u.rad, alt_pointing=u.rad, az_pointing=u.rad)
def angular_resolution_per_off_pointing_angle(true_alt, reco_alt, true_az, reco_az, alt_pointing, az_pointing, bins=10):
    """
    Compute the angular resolution as a function of separation angle for the pointing direction

    Parameters
    ----------
    true_alt: `astropy.Quantity`
    true_az: `astropy.Quantity`
    reco_alt: `astropy.Quantity`
    reco_az: `astropy.Quantity`
    alt_pointing: `astropy.Quantity`
    az_pointing: `astropy.Quantity`
    bins: float or `astropy.Quantity`

    Returns
    -------
    (bins, res):
        bins: 1D `astropy.Quantity`
        res: 2D `numpy.ndarray` - resolutions with confidence intervals (output from `ctaplot.ana.resolution`)
    """
    ang_sep_to_pointing = angular_separation_altaz(true_alt, true_az, alt_pointing, az_pointing)

    return angular_resolution_per_bin(true_alt, reco_alt, true_az, reco_az, ang_sep_to_pointing, bins=bins)


@u.quantity_input(true_energy=u.TeV, reco_energy=u.TeV, simu_area=u.m ** 2)
def effective_area(true_energy, reco_energy, simu_area):
    """
    Compute the effective area from a list of simulated energy and reconstructed energy
    Parameters
    ----------
    true_energy: 1d numpy array
    reco_energy: 1d numpy array
    simu_area: float - area on which events are simulated
    Returns
    -------
    float = effective area
    """
    return simu_area * len(reco_energy) / len(true_energy)


<<<<<<< HEAD
@u.quantity_input(true_energy=u.TeV, reco_energy=u.TeV, simu_area=u.m ** 2)
def effective_area_per_energy(true_energy, reco_energy, simu_area):
=======
def effective_area_per_energy(true_energy, reco_energy, simu_area, bins=None):
>>>>>>> feaed543
    """
    Compute the effective area per true_energy bins from a list of simulated energy and reconstructed energy

    Parameters
    ----------
<<<<<<< HEAD
    true_energy: `astropy.Quantity`
    reco_energy: `astropy.Quantity`
    simu_area: `astropy.Quantity`
        area on which events are simulated
=======
    true_energy: 1d numpy array
    reco_energy: 1d numpy array
    simu_area: float - area on which events are simulated
    bins: numpy array
>>>>>>> feaed543

    Returns
    -------
    (energy, Seff) : (1d numpy array, 1d numpy array)
    """

    if bins is None:
        irf = irf_cta()
        bins = irf.E_bin

<<<<<<< HEAD
    count_R, bin_R = np.histogram(reco_energy, bins=irf.energy_bin)
    count_S, bin_S = np.histogram(true_energy, bins=irf.energy_bin)

    np.seterr(divide='ignore', invalid='ignore')
    return irf.energy_bin, np.nan_to_num(simu_area * count_R / count_S)
=======
    count_R, bin_R = np.histogram(reco_energy, bins=bins)
    count_S, bin_S = np.histogram(true_energy, bins=bins)

    np.seterr(divide='ignore', invalid='ignore')
    return bins, np.nan_to_num(simu_area * count_R / count_S)
>>>>>>> feaed543


@u.quantity_input(true_x=u.m, reco_x=u.m, true_y=u.m, reco_y=u.m)
def impact_parameter_error(true_x, reco_x, true_y, reco_y):
    """
    compute the error distance between true and reconstructed impact parameters
    Parameters
    ----------
    reco_x: `astropy.Quantity`
    reco_y: `astropy.Quantity`
    true_x: `astropy.Quantity`
    true_y: `astropy.Quantity`

    Returns
    -------
    1d numpy array: distances
    """
    return np.sqrt((reco_x - true_x) ** 2 + (reco_y - true_y) ** 2)


def _percentile(x, percentile=68.27):
    """
    Compute the value of the Qth containment radius
    Return 0 if the list is empty
    Parameters
    ----------
    x: numpy array or list

    Returns
    -------
    float
    """
    if len(x) == 0:
        if isinstance(x, u.Quantity):
            return 0 * x.unit
        else:
            return 0
    else:
        return np.percentile(x, percentile)


@u.quantity_input(alt1=u.rad, az1=u.rad, alt2=u.rad, az2=u.rad)
def angular_separation_altaz(alt1, az1, alt2, az2):
    """
    Compute the angular separation in radians or degrees
    between two pointing direction given with alt-az

    Parameters
    ----------
    alt1: 1d `astropy.Quantity`, altitude of the first pointing direction
    az1: 1d `astropy.Quantity` azimuth of the first pointing direction
    alt2: 1d `astropy.Quantity`, altitude of the second pointing direction
    az2: 1d `astropy.Quantity`, azimuth of the second pointing direction

    Returns
    -------
    1d `numpy.ndarray` or float, angular separation
    """

    cosdelta = np.cos(alt1.to_value(u.rad)) * np.cos(alt2.to_value(u.rad)) * np.cos(
        (az1 - az2).to_value(u.rad)) + np.sin(alt1.to_value(u.rad)) * np.sin(alt2.to_value(u.rad))

    cosdelta[cosdelta > 1] = 1.
    cosdelta[cosdelta < -1] = -1.

    ang_sep = np.arccos(cosdelta) * u.rad

    return ang_sep


def logbin_mean(x_bin):
    """
    Function that gives back the mean of each bin in logscale

    Parameters
    ----------
    x_bin: `numpy.ndarray`

    Returns
    -------
    `numpy.ndarray`
    """
    if not isinstance(x_bin, u.Quantity):
        return 10 ** ((np.log10(x_bin[:-1]) + np.log10(x_bin[1:])) / 2.)
    else:
        unit = x_bin.unit
        return (10 ** ((np.log10(x_bin[:-1].to_value(unit)) + np.log10(x_bin[1:].to_value(unit))) / 2.)) * unit


@u.quantity_input(true_x=u.m, reco_x=u.m, true_y=u.m, reco_y=u.m)
def impact_resolution(true_x, reco_x, true_y, reco_y,
                      percentile=68.27, confidence_level=0.95, bias_correction=False, relative_scaling_method=None):
    """
    Compute the shower impact parameter resolution as the Qth (68 as standard) containment radius of the square distance
    to the simulated one with the lower and upper limits corresponding to the required confidence level

    Parameters
    ----------
    reco_x: `astropy.Quantity`
    reco_y: `astropy.Quantity`
    true_x: `astropy.Quantity`
    true_y: `astropy.Quantity`
    percentile: float
        see `ctaplot.ana.resolution`
    confidence_level: float
        see `ctaplot.ana.resolution`
    bias_correction: bool
        see `ctaplot.ana.resolution`
    relative_scaling_method: str
        see `ctaplot.ana.relative_scaling`

    Returns
    -------
    (impact_resolution, lower_confidence_level, upper_confidence_level): (`numpy.array`, `numpy.array`, `numpy.array`)
    """

    return distance2d_resolution(true_x, reco_x, true_y, reco_y,
                                 percentile=percentile,
                                 confidence_level=confidence_level,
                                 bias_correction=bias_correction,
                                 relative_scaling_method=relative_scaling_method
                                 )


@u.quantity_input(true_x=u.m, reco_x=u.m, true_y=u.m, reco_y=u.m, true_energy=u.TeV)
def impact_resolution_per_energy(true_x, reco_x, true_y, reco_y, true_energy,
                                 percentile=68.27,
                                 confidence_level=0.95,
                                 bias_correction=False,
                                 relative_scaling_method=None,
                                 bins=None):
    """
    Plot the angular resolution as a function of the event simulated true_energy

    Parameters
    ----------
    reco_x: `astropy.Quantity`
    reco_y: `astropy.Quantity`
    true_x: `astropy.Quantity`
    true_y: `astropy.Quantity`
    true_energy: `astropy.Quantity`
    percentile: float
        see `ctaplot.ana.resolution`
    confidence_level: float
        see `ctaplot.ana.resolution`
    bias_correction: bool
        see `ctaplot.ana.resolution`
    relative_scaling_method: str
        see `ctaplot.ana.relative_scaling`
    bins: `numpy.ndarray`

    Returns
    -------
    (true_energy, resolution) : (1d numpy array, 1d numpy array)
    """
    assert len(reco_x) == len(true_energy)
    assert len(true_energy) > 0, "Empty arrays"

    if bins is None:
        irf = irf_cta()
        bins = irf.E_bin

<<<<<<< HEAD
    return distance2d_resolution_per_bin(true_energy, true_x, reco_x, true_y, reco_y,
                                         bins=irf.energy_bin,
=======
    return distance2d_resolution_per_bin(energy, reco_x, reco_y, true_x, true_y,
                                         bins=bins,
>>>>>>> feaed543
                                         percentile=percentile,
                                         confidence_level=confidence_level,
                                         bias_correction=bias_correction,
                                         relative_scaling_method=relative_scaling_method,
                                         )


def percentile_confidence_interval(x, percentile=68, confidence_level=0.95):
    """
    Return the confidence interval for the qth percentile of x for a given confidence level

    REF:
    http://people.stat.sfu.ca/~cschwarz/Stat-650/Notes/PDF/ChapterPercentiles.pdf
    S. Chakraborti and J. Li, Confidence Interval Estimation of a Normal Percentile, doi:10.1198/000313007X244457

    Parameters
    ----------
    x: `numpy.ndarray`
    percentile: `float`
        0 < percentile < 100
    confidence_level: `float`
        0 < confidence level (by default 95%) < 1

    Returns
    -------

    """
    sorted_x = np.sort(x)
    z = norm.ppf(confidence_level)
    if len(x) == 0:
        return 0, 0
    q = percentile / 100.
    j = np.max([0, np.int(len(x) * q - z * np.sqrt(len(x) * q * (1 - q)))])
    k = np.min([np.int(len(x) * q + z * np.sqrt(len(x) * q * (1 - q))), len(x) - 1])
    return sorted_x[j], sorted_x[k]


def power_law_integrated_distribution(xmin, xmax, total_number_events, spectral_index, bins):
    """
    For each bin, return the expected number of events for a power-law distribution.
    bins: `numpy.ndarray`, e.g. `np.logspace(np.log10(emin), np.logspace(xmax))`
    
    Parameters
    ----------
    xmin: `float`, min of the simulated power-law
    xmax: `float`, max of the simulated power-law
    total_number_events: `int`
    spectral_index: `float`
    bins: `numpy.ndarray`
    
    Returns
    -------
    y: `numpy.ndarray`, len(y) = len(bins) - 1
    """
    if spectral_index == -1:
        y0 = total_number_events / np.log(xmax / xmin)
        y = y0 * np.log(bins[1:] / bins[:-1])
    else:
        y0 = total_number_events / (xmax ** (spectral_index + 1) - xmin ** (spectral_index + 1)) * (spectral_index + 1)
        y = y0 * (bins[1:] ** (spectral_index + 1) - bins[:-1] ** (spectral_index + 1)) / (spectral_index + 1)
    return y


<<<<<<< HEAD
@u.quantity_input(emin=u.eV, emax=u.eV, true_energy=u.eV, simu_area=u.m ** 2)
def effective_area_per_energy_power_law(emin, emax, total_number_events, spectral_index, true_energy, simu_area):
=======
def effective_area_per_energy_power_law(emin, emax, total_number_events, spectral_index, reco_energy, simu_area,
                                        bins=None):
>>>>>>> feaed543
    """
    Compute the effective area per true_energy bins from a list of simulated energy and reconstructed energy

    Parameters
    ----------
    emin: `astropy.Quantity`
    emax: `astropy.Quantity`
    total_number_events: int
    spectral_index: float
<<<<<<< HEAD
    true_energy: 1d `astropy.Quantity`
    simu_area: `astropy.Quantity`
        area on which events are simulated
=======
    reco_energy: 1d numpy array
    simu_area: float - area on which events are simulated
    bins: `numpy.ndarray`
>>>>>>> feaed543

    Returns
    -------
    (true_energy bins, effective_area) : (`astropy.Quantity` array, 1d numpy array)
    """

<<<<<<< HEAD
    irf = irf_cta()
    bins = irf.energy_bin
=======
    if bins is None:
        irf = irf_cta()
        bins = irf.E_bin
>>>>>>> feaed543
    simu_per_bin = power_law_integrated_distribution(emin, emax, total_number_events, spectral_index, bins)
    count_R, bin_R = np.histogram(true_energy, bins=bins)

    with np.errstate(divide='ignore', invalid='ignore'):
        return bins, np.nan_to_num(simu_area * count_R / simu_per_bin)


def distance2d_resolution(true_x, reco_x, true_y, reco_y,
                          percentile=68.27, confidence_level=0.95, bias_correction=False, relative_scaling_method=None):
    """
    Compute the 2D distance resolution as the Qth (standard being 68)
    containment radius of the relative distance with lower and upper limits on this value
    corresponding to the confidence value required (1.645 for 95% confidence)

    Parameters
    ----------
    true_x: `numpy.ndarray` or `astropy.units.Quantity`
    reco_x: `numpy.ndarray` or `astropy.units.Quantity`
    true_y: `numpy.ndarray` or `astropy.units.Quantity`
    reco_y: `numpy.ndarray`or `astropy.units.Quantity`
    percentile: float - percentile, 68.27 corresponds to one sigma
    confidence_level: float
    bias_correction: bool
    relative_scaling_method: str
        - see `ctaplot.ana.relative_scaling`

    Returns
    -------
    `numpy.array` [resolution, lower limit, upper limit]
    """
    if bias_correction:
        b_x = bias(true_x, reco_x)
        b_y = bias(true_y, reco_y)
    else:
        b_x = 0
        b_y = 0

    reco_x_corr = reco_x - b_x
    reco_y_corr = reco_y - b_y

    with np.errstate(divide='ignore', invalid='ignore'):
        d = np.sort(((reco_x_corr - true_x) / relative_scaling(true_x, reco_x_corr, relative_scaling_method)) ** 2
                    + ((reco_y_corr - true_y) / relative_scaling(true_y, reco_y_corr, relative_scaling_method)) ** 2)
        res = np.nan_to_num(d)

    return np.sqrt(np.append(_percentile(res, percentile),
                             percentile_confidence_interval(res, percentile, confidence_level)))


def distance2d_resolution_per_bin(x, true_x, reco_x, true_y, reco_y,
                                  bins=10,
                                  percentile=68.27,
                                  confidence_level=0.95,
                                  bias_correction=False,
                                  relative_scaling_method=None,
                                  ):
    """
    Compute the 2D distance per bin of x

    Parameters
    ----------
    x: `numpy.ndarray`
    reco_x: `numpy.ndarray`
    reco_y: `numpy.ndarray`
    true_x: `numpy.ndarray`
    true_y: `numpy.ndarray`
    bins: bins args of `np.histogram`
    percentile: float - percentile, 68.27 corresponds to one sigma
    confidence_level: float
    bias_correction: bool
    relative_scaling_method: str
        see `ctaplot.ana.relative_scaling`

    Returns
    -------
    x_bins, distance_res
    """

    # issue with numpy.digitize and astropy.Quantity: pass only values
    if isinstance(x, u.Quantity):
        if isinstance(bins, u.Quantity):
            bins = bins.to_value(x.unit)
        _, x_bins = np.histogram(x.value, bins=bins)
        bin_index = np.digitize(x.value, x_bins)
        x_bins *= x.unit
    else:
        _, x_bins = np.histogram(x, bins=bins)
        bin_index = np.digitize(x, x_bins)

    dist_res = []
    for ii in np.arange(1, len(x_bins)):
        mask = bin_index == ii
        dist_res.append(distance2d_resolution(true_x[mask], reco_x[mask],
                                              true_y[mask], reco_y[mask],
                                              percentile=percentile,
                                              confidence_level=confidence_level,
                                              bias_correction=bias_correction,
                                              relative_scaling_method=relative_scaling_method,
                                              )
                        )
    if isinstance(dist_res[0], u.Quantity):
        dist_res = u.Quantity(dist_res)
    else:
        dist_res = np.array(dist_res)

    return x_bins, dist_res


def bias_per_bin(true, reco, x, relative_scaling_method=None, bins=10):
    """
    Bias between `true` and `reco` per bin of `x`.

    Parameters
    ----------
    true: `numpy.ndarray`
    reco: `numpy.ndarray`
    x: : `numpy.ndarray`
    relative_scaling_method: str
        see `ctaplot.ana.relative_scaling`
    bins: bins for `numpy.histogram`

    Returns
    -------
    bins, bias: `numpy.ndarray, numpy.ndarray`
    """
    _, x_bins = np.histogram(x, bins=bins)
    bin_index = np.digitize(x, x_bins)
    b = []
    for ii in np.arange(1, len(x_bins)):
        mask = bin_index == ii
        b.append(relative_bias(true[mask], reco[mask], relative_scaling_method=relative_scaling_method))

    if isinstance(b[0], u.Quantity):
        b = u.Quantity(b)
    else:
        b = np.array(b)

    return x_bins, b


<<<<<<< HEAD
@u.quantity_input(energy=u.eV)
def bias_per_energy(true, reco, energy, relative_scaling_method=None):
=======
def bias_per_energy(true, reco, energy, relative_scaling_method=None, bins=None):
>>>>>>> feaed543
    """
    Bias between `true` and `reco` per bins of true_energy

    Parameters
    ----------
    true: `numpy.ndarray`
    reco: `numpy.ndarray`
    energy: : `astropy.Quantity`
    relative_scaling_method: str
        see `ctaplot.ana.relative_scaling`
    bins: `numpy.ndarray`

    Returns
    -------
    bins, bias: `astropy.Quantity`, `numpy.ndarray`
    """

<<<<<<< HEAD
    irf = irf_cta()
    energy_bin = irf.energy_bin
=======
    if bins is None:
        irf = irf_cta()
        bins = irf.E_bin
>>>>>>> feaed543

    return bias_per_bin(true, reco, energy, relative_scaling_method=relative_scaling_method, bins=bins)


def get_magic_sensitivity():
    """
    Load MAGIC differential sensitivity data from file `magic_sensitivity_2014.ecsv`.
    Extracted from table A.7 in Aleksić, Jelena, et al. "The major upgrade of the MAGIC telescopes,
    Part II: A performance study using observations of the Crab Nebula." Astroparticle Physics 72 (2016): 76-94.,
    DOI: 10.1016/j.astropartphys.2015.02.005'

    Returns
    -------
    `astropy.table.table.QTable`
    """
    return read(ds.get('magic_sensitivity_2014.ecsv'))<|MERGE_RESOLUTION|>--- conflicted
+++ resolved
@@ -58,24 +58,24 @@
 
     def __init__(self):
         self.site = ''
-        self.energy_bin = np.logspace(np.log10(2.51e-02), 2, 19) * u.TeV
-        self.energy = logbin_mean(self.energy_bin)
+        self.energy_bins = np.logspace(np.log10(2.51e-02), 2, 19) * u.TeV
+        self.energy = logbin_mean(self.energy_bins)
 
         # Area of CTA sites in meters
         self.ParanalArea_prod3 = 19.63e6 * u.m ** 2
         self.LaPalmaArea_prod3 = 11341149 * u.m ** 2  # 6.61e6
 
-    @u.quantity_input(E_bin=u.TeV)
-    def set_ebin(self, energy_bin):
-        self.energy_bin = energy_bin
-        self.energy = logbin_mean(self.energy_bin)
+    @u.quantity_input(energy_bins=u.TeV)
+    def set_ebin(self, energy_bins):
+        self.energy_bins = energy_bins
+        self.energy = logbin_mean(self.energy_bins)
 
 
 class cta_performance:
     def __init__(self, site):
         self.site = site
         self.energy = np.empty(0) * u.TeV
-        self.energy_bin = np.empty(0) * u.TeV
+        self.energy_bins = np.empty(0) * u.TeV
         self.effective_area = np.empty(0) * u.m
         self.angular_resolution = np.empty(0) * u.deg
         self.energy_resolution = np.empty(0)
@@ -175,8 +175,8 @@
                                  }
             Emin, Emax, sensitivity = np.loadtxt(ds.get(observation_times[observation_time]),
                                                  skiprows=10, unpack=True)
-            self.energy_bin = np.append(Emin, Emax[-1]) * u.TeV
-            self.energy = logbin_mean(self.energy_bin)
+            self.energy_bins = np.append(Emin, Emax[-1]) * u.TeV
+            self.energy = logbin_mean(self.energy_bins)
             self.sensitivity = sensitivity * u.erg / (u.cm ** 2 * u.s)
 
         elif self.site in _north_site_names:
@@ -186,8 +186,8 @@
                                  }
             Emin, Emax, sensitivity = np.loadtxt(ds.get(observation_times[observation_time]),
                                                  skiprows=10, unpack=True)
-            self.energy_bin = np.append(Emin, Emax[-1]) * u.TeV
-            self.energy = logbin_mean(self.energy_bin)
+            self.energy_bins = np.append(Emin, Emax[-1]) * u.TeV
+            self.energy = logbin_mean(self.energy_bins)
             self.sensitivity = sensitivity * u.erg / (u.cm ** 2 * u.s)
 
         else:
@@ -291,12 +291,8 @@
     if not x.unit.is_equivalent(y.unit):
         raise ValueError(f"Units {x.unit} and {y.unit} are not equivalent")
 
-<<<<<<< HEAD
 
 def logspace_decades_nbin(x_min, x_max, n=5):
-=======
-def logspace_decades_nbin(Xmin, Xmax, n=5):
->>>>>>> feaed543
     """
     return an array with logspace and n bins / decade
 
@@ -328,13 +324,9 @@
                                )
         return bins
 
-<<<<<<< HEAD
-
-@u.quantity_input(energy=u.TeV)
-def stat_per_energy(energy, y, statistic='mean'):
-=======
+
+@u.quantity_input(energy=u.TeV, bins=u.TeV)
 def stat_per_energy(energy, y, statistic='mean', bins=None):
->>>>>>> feaed543
     """
     Return statistic for the given quantity per energy bins.
     The binning is given by irf_cta
@@ -347,7 +339,7 @@
         len(y) == len(energy)
     statistic: string
         see `scipy.stat.binned_statistic`
-    bins: `numpy.ndarray`
+    bins: `astropy.Quantity` (1d array)
 
     Returns
     -------
@@ -357,20 +349,14 @@
 
     if bins is None:
         irf = irf_cta()
-        E = irf.E
-    else:
-        E = logbin_mean(bins)
-
-<<<<<<< HEAD
+        bins = irf.energy_bins
+
     bin_stat, bin_edges, binnumber = binned_statistic(energy.to_value(u.TeV),
                                                       y,
                                                       statistic=statistic,
-                                                      bins=irf.energy_bin.to_value(u.TeV))
+                                                      bins=bins.to_value(u.TeV))
     if isinstance(y, u.Quantity):
         bin_stat = u.Quantity(bin_stat, y.unit)
-=======
-    bin_stat, bin_edges, binnumber = binned_statistic(energy, y, statistic=statistic, bins=E)
->>>>>>> feaed543
 
     return bin_stat, u.Quantity(bin_edges, u.TeV), binnumber
 
@@ -539,24 +525,17 @@
     return x_bins, res
 
 
-<<<<<<< HEAD
-@u.quantity_input(true_energy=u.TeV)
-def resolution_per_energy(true, reco, true_energy, percentile=68.27, confidence_level=0.95, bias_correction=False):
-    """
-    Parameters
-    ----------
-    true: 1d `numpy.ndarray` of simulated energy
-    reco: 1d `numpy.ndarray` of reconstructed energy
-=======
-def resolution_per_energy(true, reco, true_energy,
-                          percentile=68.27, confidence_level=0.95, bias_correction=False, bins=None):
-    """
-    Parameters
-    ----------
-    true: 1d `numpy.ndarray` of simulated energies
-    reco: 1d `numpy.ndarray` of reconstructed energies
-    bins: `numpy.ndarray`
->>>>>>> feaed543
+@u.quantity_input(true_energy=u.TeV, bins=u.TeV)
+def resolution_per_energy(true, reco, true_energy, percentile=68.27, confidence_level=0.95, bias_correction=False,
+                          bins=None):
+    """
+    Parameters
+    ----------
+    true: 1d `numpy.ndarray` of simulated quantity
+    reco: 1d `numpy.ndarray` of reconstructed quantity
+    true_energy: `astropy.Quantity` (1d array)
+        len(true_energy) == len(true) == len(reco)
+    bins: `astropy.Quantity` (1d array)
 
     Returns
     -------
@@ -567,16 +546,13 @@
 
     if bins is None:
         irf = irf_cta()
-        bins = irf.E_bin
+        bins = irf.energy_bins
+
     return resolution_per_bin(true_energy, true, reco,
                               percentile=percentile,
                               confidence_level=confidence_level,
                               bias_correction=bias_correction,
-<<<<<<< HEAD
-                              bins=irf.energy_bin)
-=======
                               bins=bins)
->>>>>>> feaed543
 
 
 @u.quantity_input(true_energy=u.TeV, reco_energy=u.TeV)
@@ -630,72 +606,50 @@
     assert len(reco_energy) > 0, "Empty arrays"
 
     res_e = []
-<<<<<<< HEAD
     irf = irf_cta()
-    for i, e in enumerate(irf.energy):
-        mask = (reco_energy > irf.energy_bin[i]) & (reco_energy < irf.energy_bin[i + 1])
-=======
+
     if bins is None:
-        irf = irf_cta()
-        bins = irf.E_bin
-    E = logbin_mean(bins)
-    for i, e in enumerate(E):
+        bins = irf.energy_bins
+
+    for i in range(len(E)):
         mask = (reco_energy > bins[i]) & (reco_energy < bins[i + 1])
->>>>>>> feaed543
+
         res_e.append(energy_resolution(true_energy[mask], reco_energy[mask],
                                        percentile=percentile,
                                        confidence_level=confidence_level,
                                        bias_correction=bias_correction))
 
-<<<<<<< HEAD
-    return irf.energy_bin, np.array(res_e)
-
-
-@u.quantity_input(true_energy=u.TeV, reco_energy=u.TeV)
-def energy_bias(true_energy, reco_energy):
-=======
-    return bins, np.array(res_e)
-
-
+    return irf.energy_bins, np.array(res_e)
+
+
+@u.quantity_input(true_energy=u.TeV, reco_energy=u.TeV, bins=u.TeV)
 def energy_bias(true_energy, reco_energy, bins=None):
->>>>>>> feaed543
     """
     Compute the true_energy relative bias per true_energy bin.
 
     Parameters
     ----------
-<<<<<<< HEAD
-    true_energy: 1d numpy array of simulated energy
-    reco_energy: 1d numpy array of reconstructed energy
-=======
-    true_energy: 1d numpy array of simulated energies
-    reco_energy: 1d numpy array of reconstructed energies
-    bins: numpy array
->>>>>>> feaed543
+    true_energy: `astropy.Quantity` (1d array)
+        simulated energies
+    reco_energy: `astropy.Quantity` (1d array)
+        reconstructed energies
+    bins:`astropy.Quantity` (1d array)
+        energy bins - if None, standard CTA binning is used
 
     Returns
     -------
     (energy_bins, bias) : tuple of 1d numpy arrays - true_energy, true_energy bias
     """
     bias_e = []
-<<<<<<< HEAD
+
     irf = irf_cta()
+    if bins is None:
+        bins = irf.energy_bins
     for i, e in enumerate(irf.energy):
-        mask = (reco_energy > irf.energy_bin[i]) & (reco_energy < irf.energy_bin[i + 1])
+        mask = (reco_energy > irf.energy_bins[i]) & (reco_energy < irf.energy_bins[i + 1])
         bias_e.append(relative_bias(true_energy[mask], reco_energy[mask], relative_scaling_method='s1'))
 
-    return irf.energy_bin, np.array(bias_e)
-=======
-    if bins is None:
-        irf = irf_cta()
-        bins = irf.E_bin
-    E = logbin_mean(bins)
-    for i, e in enumerate(E):
-        mask = (reco_energy > bins[i]) & (reco_energy < bins[i + 1])
-        bias_e.append(relative_bias(true_energy[mask], reco_energy[mask], relative_scaling_method='s1'))
-
     return bins, np.array(bias_e)
->>>>>>> feaed543
 
 
 def get_angles_pipi(angles):
@@ -836,34 +790,20 @@
 
     return x_bins, u.Quantity(ang_res)
 
-
-<<<<<<< HEAD
-@u.quantity_input(true_alt=u.rad, reco_alt=u.rad, true_az=u.rad, reco_az=u.rad, energy=u.TeV)
+@u.quantity_input(true_alt=u.rad, reco_alt=u.rad, true_az=u.rad, reco_az=u.rad, energy=u.TeV, bins=u.TeV)
 def angular_resolution_per_energy(true_alt, reco_alt, true_az, reco_az, energy,
-                                  percentile=68.27, confidence_level=0.95, bias_correction=False):
-=======
-def angular_resolution_per_energy(reco_alt, reco_az, true_alt, true_az, energy,
                                   percentile=68.27, confidence_level=0.95, bias_correction=False, bins=None):
->>>>>>> feaed543
     """
     Plot the angular resolution as a function of the event simulated true_energy
 
     Parameters
     ----------
-<<<<<<< HEAD
     reco_alt: `astropy.Quantity`
     reco_az: `astropy.Quantity`
     true_alt: `astropy.Quantity`
     true_az: `astropy.Quantity`
     energy: `astropy.Quantity`
-=======
-    reco_alt: `numpy.ndarray`
-    reco_az: `numpy.ndarray`
-    true_alt: `numpy.ndarray`
-    true_az: `numpy.ndarray`
-    energy: `numpy.ndarray`
-    bins: `numpy.ndarray`
->>>>>>> feaed543
+    bins: `astropy.Quantity`
     **kwargs: args for `angular_resolution`
 
     Returns
@@ -875,34 +815,22 @@
 
     if bins is None:
         irf = irf_cta()
-        bins = irf.E_bin
-
-<<<<<<< HEAD
-    e_bin = irf.energy_bin
+        bins = irf.energy_bins
+
     res = []
-
-    for i, e in enumerate(e_bin[:-1]):
-        mask = (energy > e_bin[i]) & (energy <= e_bin[i + 1])
-        res.append(angular_resolution(true_alt[mask], reco_alt[mask], true_az[mask], reco_az[mask],
-=======
-    RES = []
 
     for i, e in enumerate(bins[:-1]):
         mask = (energy > bins[i]) & (energy <= bins[i + 1])
-        RES.append(angular_resolution(reco_alt[mask], reco_az[mask], true_alt[mask], true_az[mask],
->>>>>>> feaed543
+        res.append(angular_resolution(true_alt[mask], reco_alt[mask], true_az[mask], reco_az[mask],
                                       percentile=percentile,
                                       confidence_level=confidence_level,
                                       bias_correction=bias_correction,
                                       )
                    )
 
-<<<<<<< HEAD
     res_q = u.Quantity(res)
-    return e_bin, res_q.to(u.deg)
-=======
-    return bins, np.array(RES)
->>>>>>> feaed543
+    return bins, res_q.to(u.deg)
+
 
 
 @u.quantity_input(true_alt=u.rad, reco_alt=u.rad, true_az=u.rad, reco_az=u.rad, alt_pointing=u.rad, az_pointing=u.rad)
@@ -918,7 +846,7 @@
     reco_az: `astropy.Quantity`
     alt_pointing: `astropy.Quantity`
     az_pointing: `astropy.Quantity`
-    bins: float or `astropy.Quantity`
+    bins: int or `astropy.Quantity`
 
     Returns
     -------
@@ -947,28 +875,19 @@
     return simu_area * len(reco_energy) / len(true_energy)
 
 
-<<<<<<< HEAD
-@u.quantity_input(true_energy=u.TeV, reco_energy=u.TeV, simu_area=u.m ** 2)
-def effective_area_per_energy(true_energy, reco_energy, simu_area):
-=======
+
+@u.quantity_input(true_energy=u.TeV, reco_energy=u.TeV, simu_area=u.m ** 2, bins=u.TeV)
 def effective_area_per_energy(true_energy, reco_energy, simu_area, bins=None):
->>>>>>> feaed543
     """
     Compute the effective area per true_energy bins from a list of simulated energy and reconstructed energy
 
     Parameters
     ----------
-<<<<<<< HEAD
     true_energy: `astropy.Quantity`
     reco_energy: `astropy.Quantity`
     simu_area: `astropy.Quantity`
         area on which events are simulated
-=======
-    true_energy: 1d numpy array
-    reco_energy: 1d numpy array
-    simu_area: float - area on which events are simulated
-    bins: numpy array
->>>>>>> feaed543
+    bins:  `astropy.Quantity`
 
     Returns
     -------
@@ -977,21 +896,13 @@
 
     if bins is None:
         irf = irf_cta()
-        bins = irf.E_bin
-
-<<<<<<< HEAD
-    count_R, bin_R = np.histogram(reco_energy, bins=irf.energy_bin)
-    count_S, bin_S = np.histogram(true_energy, bins=irf.energy_bin)
-
-    np.seterr(divide='ignore', invalid='ignore')
-    return irf.energy_bin, np.nan_to_num(simu_area * count_R / count_S)
-=======
+        bins = irf.energy_bins
+
     count_R, bin_R = np.histogram(reco_energy, bins=bins)
     count_S, bin_S = np.histogram(true_energy, bins=bins)
 
     np.seterr(divide='ignore', invalid='ignore')
-    return bins, np.nan_to_num(simu_area * count_R / count_S)
->>>>>>> feaed543
+    return irf.energy_bins, np.nan_to_num(simu_area * count_R / count_S)
 
 
 @u.quantity_input(true_x=u.m, reco_x=u.m, true_y=u.m, reco_y=u.m)
@@ -1116,7 +1027,7 @@
                                  )
 
 
-@u.quantity_input(true_x=u.m, reco_x=u.m, true_y=u.m, reco_y=u.m, true_energy=u.TeV)
+@u.quantity_input(true_x=u.m, reco_x=u.m, true_y=u.m, reco_y=u.m, true_energy=u.TeV, bins=u.TeV)
 def impact_resolution_per_energy(true_x, reco_x, true_y, reco_y, true_energy,
                                  percentile=68.27,
                                  confidence_level=0.95,
@@ -1141,7 +1052,7 @@
         see `ctaplot.ana.resolution`
     relative_scaling_method: str
         see `ctaplot.ana.relative_scaling`
-    bins: `numpy.ndarray`
+    bins: `astropy.Quantity`
 
     Returns
     -------
@@ -1152,15 +1063,10 @@
 
     if bins is None:
         irf = irf_cta()
-        bins = irf.E_bin
-
-<<<<<<< HEAD
+        bins = irf.energy_bins
+
     return distance2d_resolution_per_bin(true_energy, true_x, reco_x, true_y, reco_y,
-                                         bins=irf.energy_bin,
-=======
-    return distance2d_resolution_per_bin(energy, reco_x, reco_y, true_x, true_y,
                                          bins=bins,
->>>>>>> feaed543
                                          percentile=percentile,
                                          confidence_level=confidence_level,
                                          bias_correction=bias_correction,
@@ -1202,7 +1108,7 @@
     """
     For each bin, return the expected number of events for a power-law distribution.
     bins: `numpy.ndarray`, e.g. `np.logspace(np.log10(emin), np.logspace(xmax))`
-    
+
     Parameters
     ----------
     xmin: `float`, min of the simulated power-law
@@ -1210,7 +1116,7 @@
     total_number_events: `int`
     spectral_index: `float`
     bins: `numpy.ndarray`
-    
+
     Returns
     -------
     y: `numpy.ndarray`, len(y) = len(bins) - 1
@@ -1224,13 +1130,9 @@
     return y
 
 
-<<<<<<< HEAD
-@u.quantity_input(emin=u.eV, emax=u.eV, true_energy=u.eV, simu_area=u.m ** 2)
-def effective_area_per_energy_power_law(emin, emax, total_number_events, spectral_index, true_energy, simu_area):
-=======
-def effective_area_per_energy_power_law(emin, emax, total_number_events, spectral_index, reco_energy, simu_area,
+@u.quantity_input(emin=u.eV, emax=u.eV, true_energy=u.eV, simu_area=u.m ** 2, bins=u.eV)
+def effective_area_per_energy_power_law(emin, emax, total_number_events, spectral_index, true_energy, simu_area,
                                         bins=None):
->>>>>>> feaed543
     """
     Compute the effective area per true_energy bins from a list of simulated energy and reconstructed energy
 
@@ -1240,29 +1142,20 @@
     emax: `astropy.Quantity`
     total_number_events: int
     spectral_index: float
-<<<<<<< HEAD
     true_energy: 1d `astropy.Quantity`
     simu_area: `astropy.Quantity`
         area on which events are simulated
-=======
-    reco_energy: 1d numpy array
-    simu_area: float - area on which events are simulated
-    bins: `numpy.ndarray`
->>>>>>> feaed543
+    bins: `astropy.Quantity`
 
     Returns
     -------
     (true_energy bins, effective_area) : (`astropy.Quantity` array, 1d numpy array)
     """
 
-<<<<<<< HEAD
-    irf = irf_cta()
-    bins = irf.energy_bin
-=======
     if bins is None:
         irf = irf_cta()
-        bins = irf.E_bin
->>>>>>> feaed543
+        bins = irf.energy_bins
+
     simu_per_bin = power_law_integrated_distribution(emin, emax, total_number_events, spectral_index, bins)
     count_R, bin_R = np.histogram(true_energy, bins=bins)
 
@@ -1403,12 +1296,9 @@
     return x_bins, b
 
 
-<<<<<<< HEAD
-@u.quantity_input(energy=u.eV)
-def bias_per_energy(true, reco, energy, relative_scaling_method=None):
-=======
-def bias_per_energy(true, reco, energy, relative_scaling_method=None, bins=None):
->>>>>>> feaed543
+
+@u.quantity_input(energy=u.eV, bins=u.eV)
+def bias_per_energy(true, reco, energy, relative_scaling_method=None, energy_bins=None):
     """
     Bias between `true` and `reco` per bins of true_energy
 
@@ -1419,23 +1309,18 @@
     energy: : `astropy.Quantity`
     relative_scaling_method: str
         see `ctaplot.ana.relative_scaling`
-    bins: `numpy.ndarray`
+    bins: `astropy.Quantity`
 
     Returns
     -------
     bins, bias: `astropy.Quantity`, `numpy.ndarray`
     """
 
-<<<<<<< HEAD
-    irf = irf_cta()
-    energy_bin = irf.energy_bin
-=======
-    if bins is None:
+    if energy_bins is None:
         irf = irf_cta()
-        bins = irf.E_bin
->>>>>>> feaed543
-
-    return bias_per_bin(true, reco, energy, relative_scaling_method=relative_scaling_method, bins=bins)
+        energy_bins = irf.energy_bins
+
+    return bias_per_bin(true, reco, energy, relative_scaling_method=relative_scaling_method, bins=energy_bins)
 
 
 def get_magic_sensitivity():
